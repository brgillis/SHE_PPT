CMAKE_MINIMUM_REQUIRED(VERSION 2.8.5)

#---------------------------------------------------------------
# Load macros and functions for Elements-based projects
find_package(ElementsProject)
#---------------------------------------------------------------

# Declare project name and version

<<<<<<< HEAD
elements_project(SHE_PPT 1.0 USE Elements 5.2.2 EuclidDmBindings 2.2.3 DMTools 2.2.3 MDBTools 2.2.3 CT_TestDataManager 1.0)
=======
elements_project(SHE_PPT 0.9 USE Elements 5.2.2 EuclidDmBindings 2.2.3 DMTools 2.2.3 MDBTools 2.2.3
                 CT_TestDataManager 1.0)
>>>>>>> a668abec
<|MERGE_RESOLUTION|>--- conflicted
+++ resolved
@@ -7,9 +7,5 @@
 
 # Declare project name and version
 
-<<<<<<< HEAD
-elements_project(SHE_PPT 1.0 USE Elements 5.2.2 EuclidDmBindings 2.2.3 DMTools 2.2.3 MDBTools 2.2.3 CT_TestDataManager 1.0)
-=======
-elements_project(SHE_PPT 0.9 USE Elements 5.2.2 EuclidDmBindings 2.2.3 DMTools 2.2.3 MDBTools 2.2.3
-                 CT_TestDataManager 1.0)
->>>>>>> a668abec
+elements_project(SHE_PPT 1.0.1 USE Elements 5.2.2 EuclidDmBindings 2.2.3 DMTools 2.2.3 MDBTools 2.2.3
+                 CT_TestDataManager 1.0)