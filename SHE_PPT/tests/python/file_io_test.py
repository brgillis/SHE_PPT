""" @file file_io_test.py

    Created 25 Aug 2017

    Unit tests relating to I/O functions.
"""

__updated__ = "2021-08-20"

# Copyright (C) 2012-2020 Euclid Science Ground Segment
#
# This library is free software; you can redistribute it and/or modify it under the terms of the GNU Lesser General
# Public License as published by the Free Software Foundation; either version 3.0 of the License, or (at your option)
# any later version.
#
# This library is distributed in the hope that it will be useful, but WITHOUT ANY WARRANTY; without even the implied
# warranty of MERCHANTABILITY or FITNESS FOR A PARTICULAR PURPOSE. See the GNU Lesser General Public License for more
# details.
#
# You should have received a copy of the GNU Lesser General Public License along with this library; if not, write to
# the Free Software Foundation, Inc., 51 Franklin Street, Fifth Floor, Boston, MA 02110-1301 USA

import os
import shutil
import subprocess
from time import sleep

import numpy as np
import pytest

import SHE_PPT
from SHE_PPT.file_io import (DATA_SUBDIR, DEFAULT_FILE_EXTENSION, DEFAULT_FILE_SUBDIR, DEFAULT_INSTANCE_ID,
                             DEFAULT_TYPE_NAME, SheFileNamer, SheFileReadError, SheFileWriteError,
                             copy_listfile_between_dirs,
                             copy_product_between_dirs,
                             find_aux_file,
                             get_allowed_filename, instance_id_maxlen,
                             processing_function_maxlen, read_listfile, read_product_and_table, read_table,
                             read_xml_product,
                             safe_copy, tar_files, type_name_maxlen, update_xml_with_value, write_listfile,
                             write_product_and_table, )
from SHE_PPT.products.mer_final_catalog import create_dpd_mer_final_catalog
from SHE_PPT.table_formats.mer_final_catalog import MerFinalCatalogFormat
from SHE_PPT.testing.mock_mer_final_cat import MockMFCGalaxyTableGenerator
from SHE_PPT.testing.utility import SheTestCase
from ST_DataModelBindings.dpd.vis.raw.calibratedframe_stub import dpdVisCalibratedFrame
from ST_DataModelBindings.dpd.vis.raw.visstackedframe_stub import dpdVisStackedFrame


class TestIO(SheTestCase):
    """ A class to handle tests of functions in the SHE_PPT/file_io.py module.
    """

    listfile_name: str = "test_listfile.junk"
    tuple_listfile_name: str = "test_listfile.junk"
    src_subdir = "src"
    dest_subdir = "dest"

    def post_setup(self):
        """ Perform some setup tasks for functions tested here.
        """

        # Set log level to debug to make sure there aren't any issues with logging strings
        set_log_level_debug()

        # Create source and destination subdirs of the workdir to test copying functions
        self.src_dir = os.path.join(self.workdir, self.src_subdir)
        os.makedirs(os.path.join(self.src_dir, DATA_SUBDIR), exist_ok = True)

        self.dest_dir = os.path.join(self.workdir, self.dest_subdir)
        os.makedirs(os.path.join(self.src_dir, DATA_SUBDIR), exist_ok = True)

        # Create a table, data product, and listfile we wish to test copying
        mfc_table_gen = MockMFCGalaxyTableGenerator(workdir = self.src_dir,
                                                    num_test_points = 2)

        # write_mock_listfile writes all the files we need, so just call it
        mfc_table_gen.write_mock_listfile()

<<<<<<< HEAD
=======
        # Get the filenames of the created objects
        self.table_filename = mfc_table_gen.table_filename
        self.product_filename = mfc_table_gen.product_filename
        self.listfile_filename = mfc_table_gen.listfile_filename

>>>>>>> 06a4646d
    def test_get_allowed_filename(self):

        instance_id = "instance"

        filename = get_allowed_filename("test", instance_id, extension = ".junk", release = "06.66", subdir = "subdir")

        expect_filename_head = "subdir/EUC_SHE_TEST_INSTANCE_"
        expect_filename_tail = "Z_06.66.junk"

        # Check the beginning and end are correct
        assert filename[0:len(expect_filename_head)] == expect_filename_head
        assert filename[-len(expect_filename_tail):] == expect_filename_tail

        # Check that if we wait a tenth of a second, it will change
        sleep(0.1)
        new_filename = get_allowed_filename("test", instance_id, extension = ".junk", release = "06.66",
                                            subdir = "subdir")
        assert new_filename != filename

        # Test that it raises when we expect it to

        # Test for forbidden character
        with pytest.raises(ValueError):
            get_allowed_filename("test*", instance_id, extension = ".junk", release = "06.66", subdir = "subdir")
        with pytest.raises(ValueError):
            get_allowed_filename("test", instance_id + "/", extension = ".junk", release = "06.66", subdir = "subdir")

        # Test for bad release
        with pytest.raises(ValueError):
            get_allowed_filename("test", instance_id, extension = ".junk", release = "06.666", subdir = "subdir")
        with pytest.raises(ValueError):
            get_allowed_filename("test", instance_id, extension = ".junk", release = "06.6a", subdir = "subdir")
        with pytest.raises(ValueError):
            get_allowed_filename("test", instance_id, extension = ".junk", release = "06.", subdir = "subdir")

        # Test for too long
        with pytest.raises(ValueError):
            get_allowed_filename("t" * (type_name_maxlen + 1), instance_id,
                                 extension = ".junk", release = "06.66", subdir = "subdir")
        with pytest.raises(ValueError):
            get_allowed_filename("test", "i" * (instance_id_maxlen + 3),
                                 extension = ".junk", release = "06.66", subdir = "subdir", timestamp = True)
        with pytest.raises(ValueError):
            get_allowed_filename("test", instance_id, extension = ".junk", release = "06.66", subdir = "subdir",
                                 processing_function = "p" * (processing_function_maxlen + 1))

    def test_read_xml_product(self):
        """ Tests of the read_xml_product function."""

        test_filename = find_aux_file('SHE_PPT/sample_vis_stacked_frame.xml')
        ex_type = dpdVisStackedFrame
        non_ex_type = dpdVisCalibratedFrame

        # Test that we can read it successfully, both type checking and not
        p1 = read_xml_product(test_filename)
        p1.validateBinding()

        p2 = read_xml_product(test_filename, product_type = ex_type)
        p2.validateBinding()

        assert type(p1) == type(p2)

        # Test that if we specify the wrong type, a TypeError is raised
        with pytest.raises(TypeError):
            _ = read_xml_product(test_filename, product_type = non_ex_type)

    def test_rw_listfile(self):

        simple_list = ["file1.ext", "file2.ext", "file3.ext"]
        tuple_list = [("file1a.ext", "file1b.ext"), ("file2a.ext", "file2b.ext"), ("file2a.ext", "file2b.ext")]

        write_listfile(self.listfile_name, simple_list)
        assert read_listfile(self.listfile_name) == simple_list
        os.remove(self.listfile_name)

        write_listfile(self.tuple_listfile_name, tuple_list)
        assert read_listfile(self.tuple_listfile_name) == tuple_list
        os.remove(self.tuple_listfile_name)

    # TODO: Tests for replace_(multiple_)in_file

    def test_update_xml_with_value(self):
        """ Creates simple xml file
        Updates with <Value>

        """

        test_filename = find_aux_file('SHE_PPT/sample_vis_stacked_frame.xml')

        product = read_xml_product(test_filename)
        lines = open(test_filename).readlines()
        num_lines = len(lines)
        lines = [line for ii, line in enumerate(lines) if not ('<Value>' in line and '<Key>' in lines[ii - 1])]
        if len(lines) < num_lines:
            temp_test_filename = 'temp_test.xml'
            open(temp_test_filename, 'w').writelines(lines)

            update_xml_with_value(temp_test_filename)
            product = read_xml_product(temp_test_filename)
        product.validateBinding()

    def test_tar_files(self):
        """ Runs test of tarring files.
        """

        # Set up the files

        filenames = ["a.txt", "b.txt"]
        texts = ["foo/n", "bar/n"]

        for filename, text in zip(filenames, texts):
            with open(os.path.join(self.workdir, filename), "w") as fo:
                fo.write(text)

        tarball_filename = "tarball.tar"

        # Check everything is set up as expected
        assert os.path.isfile(os.path.join(self.workdir, filenames[0]))
        assert os.path.isfile(os.path.join(self.workdir, filenames[1]))

        tar_files(tarball_filename = tarball_filename,
                  l_filenames = filenames,
                  workdir = self.workdir,
                  delete_files = True)

        # Check things have been tarred up
        assert not os.path.isfile(os.path.join(self.workdir, filenames[0]))
        assert not os.path.isfile(os.path.join(self.workdir, filenames[1]))
        assert os.path.isfile(os.path.join(self.workdir, tarball_filename))

        # Check that we can untar and retrieve the data
        subprocess.call(f"cd {self.workdir} && tar xf {tarball_filename}", shell = True)

        assert os.path.isfile(os.path.join(self.workdir, filenames[0]))
        assert os.path.isfile(os.path.join(self.workdir, filenames[1]))

        for filename, text in zip(filenames, texts):
            with open(os.path.join(self.workdir, filename), "r") as fi:
                read_text = fi.read()
                assert read_text == text

    def test_rw_product_and_table(self):
        """ Test reading and writing a product and table together with utility functions.
        """

        # Create sample product and table
        p = create_dpd_mer_final_catalog()
        t = MerFinalCatalogFormat.init_table(size = 2)

        # Write them out together

        product_filename = SheFileNamer(type_name = "TESTPROD",
                                        instance_id = "0",
                                        workdir = self.workdir,
                                        subdir = "",
                                        version = SHE_PPT.__version__).filename

        # Try first without specifying a table filename
        write_product_and_table(product = p,
                                product_filename = product_filename,
                                table = t,
                                workdir = self.workdir)

        table_filename = p.get_data_filename()

        # Check that the default filename generated is as expected
        assert DEFAULT_TYPE_NAME in table_filename
        assert DEFAULT_INSTANCE_ID in table_filename
        assert DEFAULT_FILE_SUBDIR in table_filename
        assert DEFAULT_FILE_EXTENSION in table_filename

        # Check that the files have been written out
        assert os.path.exists(os.path.join(self.workdir, product_filename))
        assert os.path.exists(os.path.join(self.workdir, table_filename))

        # Read the product and table back in
        p2, t2 = read_product_and_table(product_filename, workdir = self.workdir)

        # Check that they're the same as was written out
        assert p2.Header.ProductId.value() == p.Header.ProductId.value()
        assert p2.get_data_filename() == p.get_data_filename()
        assert (t2 == t).all()

        # Now try while specifying the table filename
        input_table_filename = get_allowed_filename(type_name = "TABLE", instance_id = "1",
                                                    version = SHE_PPT.__version__)
        write_product_and_table(product = p,
                                product_filename = product_filename,
                                table = t,
                                table_filename = input_table_filename,
                                workdir = self.workdir)

        # Check that the files have been written out
        output_table_filename = p.get_data_filename()
        assert output_table_filename == input_table_filename
        assert os.path.exists(os.path.join(self.workdir, output_table_filename))

        # Read the product and table back in
        p3, t3 = read_product_and_table(product_filename, workdir = self.workdir)

        # Check that they're the same as was written out
        assert p3.Header.ProductId.value() == p.Header.ProductId.value()
        assert p3.get_data_filename() == p.get_data_filename()
        assert (t3 == t).all()

    def test_safe_copy(self):
        """ Unit test of SHE_PPT.file_io.safe_copy
        """

        qualified_src_filename = os.path.join(self.src_dir, self.table_filename)
        qualified_dest_filename = os.path.join(self.dest_dir, self.table_filename)

        # Try a basic copy first, when the target doesn't yet exist
        safe_copy(qualified_src_filename, qualified_dest_filename)

        # Check that both input and output match
        src_table = read_table(self.table_filename, workdir = self.src_dir)
        dest_table = read_table(self.table_filename, workdir = self.dest_dir)

        assert np.all(src_table == dest_table)

        # Check that it succeeds without issue if the destination file exists, as it now does, unless we require the
        # destination is free
        safe_copy(qualified_src_filename, qualified_dest_filename,
                  require_dest_free = False)
        with pytest.raises(SheFileWriteError):
            safe_copy(qualified_src_filename, qualified_dest_filename,
                      require_dest_free = True)

        # Cleanup the created file for future checks
        os.remove(qualified_dest_filename)

        # Check that if the source file doesn't exist, it only raises an exception if we require that it does
        qualified_nonexistent_src_filename = os.path.join(self.src_dir, "no_file_here")

        safe_copy(qualified_nonexistent_src_filename, qualified_dest_filename,
                  require_src_exist = False)
        with pytest.raises(SheFileReadError):
            safe_copy(qualified_nonexistent_src_filename, qualified_dest_filename,
                      require_src_exist = True)

        # Check that if we copy to a directory that doesn't yet exist, that directory is created
        dest_subdir = os.path.join(self.dest_dir, "subdir")
        qualified_dest_subdir_filename = os.path.join(dest_subdir, self.table_filename)

        safe_copy(qualified_src_filename, qualified_dest_subdir_filename)

        # Cleanup created data
        shutil.rmtree(dest_subdir)

    def test_copy_product(self):
        """ Unit test for SHE_PPT.file_io.copy_product_between_dirs
        """

        qualified_src_product_filename = os.path.join(self.src_dir, self.product_filename)
        qualified_dest_product_filename = os.path.join(self.dest_dir, self.product_filename)
        qualified_dest_table_filename = os.path.join(self.dest_dir, self.table_filename)

        # Try running the function and make sure it succeeds
        copy_product_between_dirs(product_filename = self.product_filename,
                                  src_dir = self.src_dir,
                                  dest_dir = self.dest_dir)

        # Check that expected files exist and match input
        assert os.path.exists(qualified_dest_product_filename)
        assert os.path.exists(qualified_dest_table_filename)

        # Check that the copied product matches the source product
        src_product = read_xml_product(qualified_src_product_filename)
        dest_product = read_xml_product(qualified_dest_product_filename)

        assert src_product.Header.ProductId.value() == dest_product.Header.ProductId.value()
        assert src_product.get_all_filenames() == dest_product.get_all_filenames()

        # Test that the function doesn't raise any error if the destination file already exists, as it now does
        copy_product_between_dirs(product_filename = self.product_filename,
                                  src_dir = self.src_dir,
                                  dest_dir = self.dest_dir)

        # Cleanup the created files
        os.remove(qualified_dest_product_filename)
        os.remove(qualified_dest_table_filename)

    def test_copy_listfile(self):
        """ Unit test for SHE_PPT.file_io.copy_listfile_between_dirs
        """

        qualified_src_listfile_filename = os.path.join(self.src_dir, self.listfile_filename)
        qualified_dest_listfile_filename = os.path.join(self.dest_dir, self.listfile_filename)
        qualified_dest_product_filename = os.path.join(self.dest_dir, self.product_filename)
        qualified_dest_table_filename = os.path.join(self.dest_dir, self.table_filename)

        # Try running the function and make sure it succeeds
        copy_listfile_between_dirs(listfile_filename = self.listfile_filename,
                                   src_dir = self.src_dir,
                                   dest_dir = self.dest_dir)

        # Check that expected files exist and match input
        assert os.path.exists(qualified_dest_listfile_filename)
        assert os.path.exists(qualified_dest_product_filename)
        assert os.path.exists(qualified_dest_table_filename)

        # Check that the copied listfile matches the source product
        l_src_products = read_listfile(qualified_src_listfile_filename)
        l_dest_products = read_listfile(qualified_dest_listfile_filename)

        assert l_src_products == l_dest_products

        # Test that the function doesn't raise any error if the destination file already exists, as it now does
        copy_listfile_between_dirs(listfile_filename = self.listfile_filename,
                                   src_dir = self.src_dir,
                                   dest_dir = self.dest_dir)

        # Cleanup the created files
        os.remove(qualified_dest_listfile_filename)
        os.remove(qualified_dest_product_filename)
        os.remove(qualified_dest_table_filename)<|MERGE_RESOLUTION|>--- conflicted
+++ resolved
@@ -60,9 +60,6 @@
         """ Perform some setup tasks for functions tested here.
         """
 
-        # Set log level to debug to make sure there aren't any issues with logging strings
-        set_log_level_debug()
-
         # Create source and destination subdirs of the workdir to test copying functions
         self.src_dir = os.path.join(self.workdir, self.src_subdir)
         os.makedirs(os.path.join(self.src_dir, DATA_SUBDIR), exist_ok = True)
@@ -77,14 +74,11 @@
         # write_mock_listfile writes all the files we need, so just call it
         mfc_table_gen.write_mock_listfile()
 
-<<<<<<< HEAD
-=======
         # Get the filenames of the created objects
         self.table_filename = mfc_table_gen.table_filename
         self.product_filename = mfc_table_gen.product_filename
         self.listfile_filename = mfc_table_gen.listfile_filename
 
->>>>>>> 06a4646d
     def test_get_allowed_filename(self):
 
         instance_id = "instance"
