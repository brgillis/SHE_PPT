--- conflicted
+++ resolved
@@ -33,19 +33,14 @@
 import pytest
 from astropy.wcs import WCS
 
-<<<<<<< HEAD
 import SHE_PPT.she_image
 from ElementsServices.DataSync import DataSync
 from SHE_PPT import file_io, mdb
 from SHE_PPT.constants.misc import SEGMAP_UNASSIGNED_VALUE
 from SHE_PPT.constants.test_data import (MDB_PRODUCT_FILENAME, SYNC_CONF, TEST_DATA_LOCATION, TEST_FILES_MDB)
-=======
-from SHE_PPT import file_io
-from SHE_PPT.constants.misc import SEGMAP_UNASSIGNED_VALUE
-import SHE_PPT.she_image
-import numpy as np
-
->>>>>>> 96ff3564
+from SHE_PPT.constants.test_data import (SYNC_CONF, TEST_FILES_MDB, TEST_DATA_LOCATION, MDB_PRODUCT_FILENAME)
+
+
 
 logging.basicConfig(level = logging.DEBUG)
 
@@ -55,7 +50,6 @@
     @classmethod
     def setup_class(cls):
 
-<<<<<<< HEAD
         sync = DataSync(SYNC_CONF, TEST_FILES_MDB)
         sync.download()
         mdb_filename = sync.absolutePath(os.path.join(TEST_DATA_LOCATION, MDB_PRODUCT_FILENAME))
@@ -65,8 +59,6 @@
         cls.gain = mdb.get_gain(suppress_warnings = True)
         cls.read_noise = mdb.get_read_noise(suppress_warnings = True)
 
-=======
->>>>>>> 96ff3564
         # A filename for testing the file-saving:
         cls.testfilepath = "test_SHEImage.fits"  # Will be deleted by teardown_class()
         # For some tests we need several files:
