--- conflicted
+++ resolved
@@ -38,7 +38,6 @@
                                     READ_NOISE_LABEL,
                                     ZERO_POINT_LABEL, )
 from SHE_PPT.constants.misc import SEGMAP_UNASSIGNED_VALUE
-<<<<<<< HEAD
 from SHE_PPT.file_io import get_qualified_filename
 from SHE_PPT.she_image import (DETECTOR_SHAPE, D_ATTR_CONVERSIONS, D_IMAGE_DTYPES, NOISEMAP_DTYPE, PRIMARY_TAG,
                                SEG_DTYPE, SHEImage,
@@ -92,6 +91,8 @@
         Rotation angle from pixel coords to world coords in radians
 
     """
+from SHE_PPT.constants.test_data import (MDB_PRODUCT_FILENAME, SYNC_CONF, TEST_DATA_LOCATION, TEST_FILES_MDB)
+from SHE_PPT.testing.utility import SheTestCase
 
     # Correct for offset if applicable
     if image.offset is not None:
@@ -101,10 +102,7 @@
     if (dx == 0) and (dy == 0):
         raise ValueError("Differentials dx and dy must not both be zero.")
 
-    # We'll calculate the transformation empirically by using small steps
-    # in x and y
-    ra_0, dec_0 = image.pix2world(x, y, origin = origin)
-    ra_1, dec_1 = image.pix2world(x + dx, y + dy, origin = origin)
+class TestSheImage(SheTestCase):
 
     cos_dec = np.cos(dec_0 * np.pi / 180)
 
@@ -181,21 +179,13 @@
 
     dx = (x_1 - x_0)
     dy = (y_1 - y_0)
-=======
-from SHE_PPT.constants.test_data import (MDB_PRODUCT_FILENAME, SYNC_CONF, TEST_DATA_LOCATION, TEST_FILES_MDB)
-from SHE_PPT.testing.utility import SheTestCase
->>>>>>> ea7fa41d
 
     x_y_angle = np.arctan2(dx, dy)
     ra_dec_angle = np.arctan2(dra * cos_dec, ddec)
 
     rotation_angle = x_y_angle - ra_dec_angle
 
-<<<<<<< HEAD
     return rotation_angle
-=======
-class TestSheImage(SheTestCase):
->>>>>>> ea7fa41d
 
 
 class TestSheImage(SheTestCase):
