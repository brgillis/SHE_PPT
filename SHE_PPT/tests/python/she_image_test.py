--- conflicted
+++ resolved
@@ -191,7 +191,6 @@
     """Unit tests for the SHEImage class.
     """
 
-<<<<<<< HEAD
     # Class attributes
 
     # A filename for testing the file-saving
@@ -208,13 +207,6 @@
 
         self.gain = mdb.get_gain(suppress_warnings = True)
         self.read_noise = mdb.get_read_noise(suppress_warnings = True)
-=======
-        # A filename for testing the file-saving:
-        cls.testfilepath = "test_SHEImage.fits"  # Will be deleted by teardown_class()
-        # For some tests we need several files:
-        cls.testfilepaths = ["test_SHEImage_0.fits", "test_SHEImage_1.fits", "test_SHEImage_2.fits",
-                             "test_SHEImage_3.fits"]
->>>>>>> ac55b57c
 
         # A WCS to use (from the auxdir)
         header_file = file_io.find_file("AUX/SHE_PPT/tpv_header.bin")
@@ -778,17 +770,10 @@
         assert np.std(extracted_img.data) > 1.0e-10
 
         # And the header:
-<<<<<<< HEAD
         extracted_img = img.extract_stamp(5, 5, 5)
         assert extracted_img.header is None
         extracted_img = img.extract_stamp(5, 5, 5, keep_header = True)
         assert len(list(extracted_img.header.keys())) == 1  # The "foo"
-=======
-        eimg = img.extract_stamp(5, 5, 5)
-        assert "foo" not in eimg.header
-        eimg = img.extract_stamp(5, 5, 5, keep_header = True)
-        assert len(list(eimg.header.keys())) == 3  # The "foo", gain, and read noise
->>>>>>> ac55b57c
 
         # Test setting or not setting default properties for an extracted stamp
         simple_img = SHEImage(array)
