""" @file utility_test.py

    Created 25 Aug 2017

    Unit tests relating to utility functions.
"""

# Copyright (C) 2012-2020 Euclid Science Ground Segment
#
# This library is free software; you can redistribute it and/or modify it under the terms of the GNU Lesser General
# Public License as published by the Free Software Foundation; either version 3.0 of the License, or (at your option)
# any later version.
#
# This library is distributed in the hope that it will be useful, but WITHOUT ANY WARRANTY; without even the implied
# warranty of MERCHANTABILITY or FITNESS FOR A PARTICULAR PURPOSE. See the GNU Lesser General Public License for more
# details.
#
# You should have received a copy of the GNU Lesser General Public License along with this library; if not, write to
# the Free Software Foundation, Inc., 51 Franklin Street, Fifth Floor, Boston, MA 02110-1301 USA

__updated__ = "2021-02-10"

from copy import deepcopy
from dataclasses import dataclass
from typing import Optional

import numpy as np
import pytest
from astropy.io.fits import BinTableHDU, HDUList, Header, PrimaryHDU
from astropy.table import Table

from SHE_PPT.constants.fits import CCDID_LABEL, EXTNAME_LABEL, SCI_TAG
from SHE_PPT.constants.misc import S_NON_FILENAMES
from SHE_PPT.testing.utility import SheTestCase
from SHE_PPT.utility import (all_are_zero, any_is_inf, any_is_inf_nan_or_masked, any_is_inf_or_nan, any_is_masked,
                             any_is_nan, any_is_nan_or_masked, any_is_zero, coerce_to_list, find_extension,
                             get_attr_with_index, get_detector, get_nested_attr, get_release_from_version,
                             is_any_type_of_none, is_inf, is_inf_nan_or_masked, is_inf_or_nan, is_masked, is_nan,
                             is_nan_or_masked, is_zero, join_without_none, set_attr_with_index, set_nested_attr, )


@dataclass
class MockClass:
    """A mock class to test the utility functions which deal with setting/getting attrs.
    """
    a: int = 0
    b: float = 1.1
    c: str = "2.2.2"
    d: bool = False
    e: np.ndarray = np.array([1, 2, 3])
    r: "Optional[MockClass]" = None


class TestUtility(SheTestCase):
    """Class to handle unit tests for functions in the `SHE_PPT.utility` module.
    """

    def post_setup(self):
        """Set up some data used in multiple tests.
        """

        # Create an object of the MockClass type, with a complicated nested structure
        mock_object_s2 = MockClass()
        mock_object_s1 = MockClass(r=mock_object_s2)
        self.mock_object = MockClass(r=mock_object_s1)

    def test_get_attr_with_index(self):
        """Unit test of the `get_nested_attr` function.
        """

        # Test getting a simple attribute
        assert get_attr_with_index(self.mock_object, 'a') == self.mock_object.a

        # Test getting an indexed attribute
        assert get_attr_with_index(self.mock_object, 'e[1]') == self.mock_object.e[1]

    def test_get_nested_attr(self):
        """Unit test of the `get_nested_attr` function.
        """

        # Test getting a simple attribute
        assert get_nested_attr(self.mock_object, 'a') == self.mock_object.a

        # Test getting a nested attribute
        assert get_nested_attr(self.mock_object, 'r.b') == self.mock_object.r.b

        # Test getting a nested indexed attribute
        assert get_nested_attr(self.mock_object, 'r.e[1]') == self.mock_object.r.e[1]

    def test_set_attr_with_index(self):
        """Unit test of the `set_nested_attr` function.
        """

        copied_object = deepcopy(self.mock_object)

        # Test setting a simple attribute
        set_attr_with_index(copied_object, 'a', 2)
        assert copied_object.a == 2

        # Test setting an indexed attribute
        set_attr_with_index(copied_object, 'e[1]', 3)
        assert copied_object.e[1] == 3

    def test_set_nested_attr(self):
        """Unit test of the `set_nested_attr` function.
        """

        copied_object = deepcopy(self.mock_object)

        # Test setting a simple attribute
        set_attr_with_index(copied_object, 'a', 2)
        assert copied_object.a == 2

        # Test setting a nested attribute
        set_nested_attr(copied_object, 'r.b', 2.2)
        assert copied_object.r.b == 2.2

        # Test setting a nested indexed attribute
        set_nested_attr(copied_object, 'r.r.e[0]', 3)
        assert copied_object.r.r.e[0] == 3

    def test_get_release_from_version(self):
        """Unit test of the `get_release_from_version` function.
        """

        # Test with a version string
        assert get_release_from_version("1.1") == "01.01"

        # Test with a version string with a bugfix number
        assert get_release_from_version("22.3.4") == "22.03"

        # Test it raises an exception when expected
        with pytest.raises(ValueError):
            _ = get_release_from_version("101.0")

    def test_find_extension(self):
        """Unit test of the `find_extension` function.
        """

        # Create a list of mock HDUs to test
        mock_hdu_list = HDUList([PrimaryHDU(),
                                 BinTableHDU(header=Header({EXTNAME_LABEL: f"CCDID 1-1.{SCI_TAG}",
<<<<<<< HEAD
                                                            CCDID_LABEL  : "CCDID 1-1"})),
                                 BinTableHDU(header=Header({EXTNAME_LABEL: f"CCDID 1-2.{SCI_TAG}",
                                                            CCDID_LABEL  : "CCDID 1-2"}))])
=======
                                                            CCDID_LABEL: "CCDID 1-1"})),
                                 BinTableHDU(header=Header({EXTNAME_LABEL: f"CCDID 1-2.{SCI_TAG}",
                                                            CCDID_LABEL: "CCDID 1-2"}))])
>>>>>>> 0518feb2

        # Check that it finds the correct HDU when specifying either extname or ccdid
        for i in (1, 2):
            assert find_extension(mock_hdu_list, extname=f"CCDID 1-{i}.{SCI_TAG}") == i
            assert find_extension(mock_hdu_list, ccdid=f"CCDID 1-{i}") == i

        # Test that it raises an exception when required input isn't provided
        with pytest.raises(ValueError):
            _ = find_extension(mock_hdu_list)

        # Test that it returns None when the HDU isn't found
        assert find_extension(mock_hdu_list, extname=f"CCDID 1-3.{SCI_TAG}") is None

    def test_get_detector(self):
        """Unit test of the `get_detector` function.
        """

        # Create a mock HDU and table to test with
        mock_hdu = BinTableHDU(header=Header({EXTNAME_LABEL: f"CCDID 1-2.{SCI_TAG}",
<<<<<<< HEAD
                                              CCDID_LABEL  : "CCDID 1-2"}))
        mock_table = Table(meta={EXTNAME_LABEL: f"CCDID 1-2.{SCI_TAG}",
                                 CCDID_LABEL  : "CCDID 1-2"})
=======
                                              CCDID_LABEL: "CCDID 1-2"}))
        mock_table = Table(meta={EXTNAME_LABEL: f"CCDID 1-2.{SCI_TAG}",
                                 CCDID_LABEL: "CCDID 1-2"})
>>>>>>> 0518feb2
        bad_obj = Table()

        # Test we get the expected result with each object

        assert get_detector(mock_hdu) == (1, 2)
        assert get_detector(mock_table) == (1, 2)

        with pytest.raises(ValueError):
            _ = get_detector(bad_obj)

    def test_is_any_type_of_none(self):
        """Unit tests of `is_any_type_of_none(not_)exists`.
        """

        # Create a set of values to test
        s_test_vals = deepcopy(S_NON_FILENAMES)
        s_test_vals.add("actual_filename.text")

        for test_val in s_test_vals:
            assert is_any_type_of_none(test_val) == (test_val in S_NON_FILENAMES)

        # Test with a numpy array
        assert is_any_type_of_none(np.array([1, 2, 3])) == False

    def test_bad_value_checks(self):
        """Test the various "bad value" checks for Inf, NaN, and masked values.
        """

        # Create a test array
        l_x = np.ma.masked_array([0, np.Inf, np.NaN, 0], [False, False, False, True])

        # Test each value with each method
        for i, x in enumerate(l_x):

            # Check with individual methods
            assert is_inf(x) == (i == 1)
            assert is_nan(x) == (i == 2)
            assert is_masked(x) == (i == 3)

            # Check with combo methods
            assert is_inf_or_nan(x) == (is_inf(x) or is_nan(x) and not is_masked(x))
            assert is_nan_or_masked(x) == (is_nan(x) or is_masked(x))
            assert is_inf_nan_or_masked(x) == (is_inf(x) or is_nan(x) or is_masked(x))

            # Check with `any` methods on this individual value
            assert any_is_inf(x) == is_inf(x)
            assert any_is_nan(x) == is_nan(x)
            assert any_is_masked(x) == is_masked(x)

            assert any_is_inf_or_nan(x) == (is_inf(x) or is_nan(x) and not is_masked(x))
            assert any_is_nan_or_masked(x) == (is_nan(x) or is_masked(x))
            assert any_is_inf_nan_or_masked(x) == (is_inf(x) or is_nan(x) or is_masked(x))

        # Test the 'any' methods on full arrays

        assert any_is_inf_or_nan(l_x)
        assert any_is_nan_or_masked(l_x)
        assert any_is_inf_nan_or_masked(l_x)

    def test_is_zero(self):
        """Test the `is_zero` functions.
        """

        # Test with a scalar
        assert is_zero(0)
        assert not is_zero(1)

        # Test with a numpy array - any
        assert any_is_zero(np.array([0, 1]))
        assert not any_is_zero(np.array([1, 1]))

        # Test with a numpy array - all
        assert all_are_zero(np.array([0, 0]))
        assert not all_are_zero(np.array([0, 1]))

    def test_coerce_to_list(self):
        """Test the `coerce_to_list` function.
        """

        # Test with a scalar
        assert coerce_to_list(1) == [1]

        # Test with a numpy array
        assert coerce_to_list(np.array([1, 2])) == [1, 2]

        # Test with a list
        assert coerce_to_list([1, 2]) == [1, 2]

        # Test with a string
        assert coerce_to_list("1,2") == ["1,2"]

        # Test with (not) keeping None
        assert coerce_to_list(None, keep_none=False) == []
        assert coerce_to_list(None, keep_none=True) is None

    def test_join_without_none(self):
        """Test the `join_without_none` function.
        """

        # Test with a single value
        assert join_without_none([1]) == "1"

        # Test with a few values
        assert join_without_none([1, 2]) == "1-2"

        # Test with None
        assert join_without_none([1, None, 2]) == "1-2"

        # Test with a custom joiner
        assert join_without_none([1, 2], joiner=",") == "1,2"

        # Test with a default
        assert join_without_none([None], default="default") == "default"<|MERGE_RESOLUTION|>--- conflicted
+++ resolved
@@ -140,15 +140,9 @@
         # Create a list of mock HDUs to test
         mock_hdu_list = HDUList([PrimaryHDU(),
                                  BinTableHDU(header=Header({EXTNAME_LABEL: f"CCDID 1-1.{SCI_TAG}",
-<<<<<<< HEAD
-                                                            CCDID_LABEL  : "CCDID 1-1"})),
-                                 BinTableHDU(header=Header({EXTNAME_LABEL: f"CCDID 1-2.{SCI_TAG}",
-                                                            CCDID_LABEL  : "CCDID 1-2"}))])
-=======
                                                             CCDID_LABEL: "CCDID 1-1"})),
                                  BinTableHDU(header=Header({EXTNAME_LABEL: f"CCDID 1-2.{SCI_TAG}",
                                                             CCDID_LABEL: "CCDID 1-2"}))])
->>>>>>> 0518feb2
 
         # Check that it finds the correct HDU when specifying either extname or ccdid
         for i in (1, 2):
@@ -168,15 +162,9 @@
 
         # Create a mock HDU and table to test with
         mock_hdu = BinTableHDU(header=Header({EXTNAME_LABEL: f"CCDID 1-2.{SCI_TAG}",
-<<<<<<< HEAD
-                                              CCDID_LABEL  : "CCDID 1-2"}))
-        mock_table = Table(meta={EXTNAME_LABEL: f"CCDID 1-2.{SCI_TAG}",
-                                 CCDID_LABEL  : "CCDID 1-2"})
-=======
                                               CCDID_LABEL: "CCDID 1-2"}))
         mock_table = Table(meta={EXTNAME_LABEL: f"CCDID 1-2.{SCI_TAG}",
                                  CCDID_LABEL: "CCDID 1-2"})
->>>>>>> 0518feb2
         bad_obj = Table()
 
         # Test we get the expected result with each object
