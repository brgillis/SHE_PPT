""" @file utility_test.py

    Created 25 Aug 2017

    Unit tests relating to utility functions.
"""

# Copyright (C) 2012-2020 Euclid Science Ground Segment
#
# This library is free software; you can redistribute it and/or modify it under the terms of the GNU Lesser General
# Public License as published by the Free Software Foundation; either version 3.0 of the License, or (at your option)
# any later version.
#
# This library is distributed in the hope that it will be useful, but WITHOUT ANY WARRANTY; without even the implied
# warranty of MERCHANTABILITY or FITNESS FOR A PARTICULAR PURPOSE. See the GNU Lesser General Public License for more
# details.
#
# You should have received a copy of the GNU Lesser General Public License along with this library; if not, write to
# the Free Software Foundation, Inc., 51 Franklin Street, Fifth Floor, Boston, MA 02110-1301 USA

__updated__ = "2019-02-27"

import os
import pytest
import shutil

<<<<<<< HEAD
from SHE_PPT.utility import get_nested_attr, set_nested_attr, hash_any, get_arguments_string
=======
from SHE_PPT.utility import (hash_any, get_arguments_string,
                             process_directory,get_all_files)
>>>>>>> 40843413
from astropy.table import Table
import numpy as np


class TestUtility:
    """


    """

    @classmethod
    def setup_class(cls):
        pass

    @classmethod
    def teardown_class(cls):
        pass
    
    def test_get_set_nested_attr(self):
            
        class DoubleNestedClass(object):
            def __init__(self):
                self.subsubval = "foo"
        
        class NestedClass(object):
            def __init__(self):
                self.subobj = DoubleNestedClass() 
                self.subval = "bar"
                
        class ContainingClass(object):
            def __init__(self):
                self.obj = NestedClass()
                self.val = "me"
                
        c = ContainingClass()
        
        # Check basic get_nested_attr functionality
        assert get_nested_attr(c,"val")=="me"
        assert get_nested_attr(c,"obj.subval")=="bar"
        assert get_nested_attr(c,"obj.subobj.subsubval")=="foo"
        
        # Check set_nested_attr functionality
        set_nested_attr(c,"val",15)
        set_nested_attr(c,"obj.subval","Fif.teen")
        set_nested_attr(c,"obj.subobj.subsubval",(5,"t.e.e.n"))
        
        assert get_nested_attr(c,"val")==15
        assert get_nested_attr(c,"obj.subval")=="Fif.teen"
        assert get_nested_attr(c,"obj.subobj.subsubval")==(5,"t.e.e.n")
        
        return

    def test_hash_any(self):

        test_str = "my_string"
        test_obj = ("this_is_my_tuple", 1)

        # Check that maximum length is enforced properly
        max_length = 16
        assert len(hash_any(test_str, max_length=max_length)) == max_length
        assert len(hash_any(test_obj, max_length=max_length)) == max_length
        assert len(hash_any(test_obj, format="base64", max_length=max_length)) == max_length

        smaller_max_length = 8
        assert hash_any(test_str, max_length=max_length)[
            :max_length - smaller_max_length] == hash_any(test_str, max_length=smaller_max_length)
        assert hash_any(test_obj, max_length=max_length)[
            :max_length - smaller_max_length] == hash_any(test_obj, max_length=smaller_max_length)
        assert (hash_any(test_obj, max_length=max_length, format="base64")[:max_length - smaller_max_length] ==
                hash_any(test_obj, max_length=smaller_max_length, format="base64"))

        # Check that base64 encoding is working as expected - should be shorter than hex encoding
        assert len(hash_any(test_str, format="hex")) > len(hash_any(test_str, format="base64"))
        assert len(hash_any(test_obj, format="hex")) > len(hash_any(test_obj, format="base64"))

    def test_get_arguments_string(self):

        # Set up a mock arguments object
        class TestArgs(object):
            def __init__(self):
                self.foo = "bar"
                self.foobar = ["bar", "foo "]
                return

        test_args = TestArgs()

        # Test with no command string
        arg_string = get_arguments_string(test_args)

        # Have to test both possible orders of arguments since it's indeterminate
        assert ((arg_string == "--foo bar --foobar bar foo") or
                (arg_string == "--foobar bar foo --foo bar"))

        # Test with a command string
        cmd_string = get_arguments_string(test_args, cmd="run")
        assert ((cmd_string == "run --foo bar --foobar bar foo") or
                (cmd_string == "run --foobar bar foo --foo bar"))

        # Test it strips the command string properly
        cmd_string2 = get_arguments_string(test_args, cmd="run ")
        assert ((cmd_string2 == "run --foo bar --foobar bar foo") or
                (cmd_string2 == "run --foobar bar foo --foo bar"))

        # Try with store_true/false
        class TestBoolArgs(object):
            def __init__(self):
                self.stt = True
                self.stf = False
                self.sff = False
                self.sft = True
                return

        test_bool_args = TestBoolArgs()
        bool_arg_string = get_arguments_string(test_bool_args, store_true=["stt", "stf"], store_false=["sff", "sft"])
        assert ((bool_arg_string == "--stt --sff") or
                (bool_arg_string == "--sff --stt"))

        # Test if it properly puts quotes around args with spaces in them
        test_space_args = TestArgs()
        test_space_args.foo = "b a r"
        test_space_args.foobar = ["bar", "f o o"]

        space_arg_string = get_arguments_string(test_space_args)
        assert ((space_arg_string == '--foo "b a r" --foobar bar "f o o"') or
                (space_arg_string == '--foobar bar "f o o" --foo "b a r"'))

        return

    def test_process_directory(self):
        """
        """
        test_dir=os.path.join(os.getenv('HOME'),'fgdyteihth')
        os.mkdir(test_dir)
        subdir_name1='sub_a'
        os.mkdir(os.path.join(test_dir,subdir_name1))
        #subdir_name2='sub_b'
        #os.mkdir(os.path.join(test_dir,subdir_name2))
        file_name1='file1.txt'
        file_name2='file2.txt'
        open(os.path.join(test_dir,file_name1),'w').writelines(['1\n'])
        open(os.path.join(test_dir,file_name2),'w').writelines(['2\n'])
        file_list,sbdir_list=process_directory(test_dir)
        assert len(file_list)==2
        assert len(sbdir_list)==1
        shutil.rmtree(test_dir)
        
    def test_get_all_files(self):
        """
        """
        test_dir=os.path.join(os.getenv('HOME'),'fgdytedggdsth')
        os.mkdir(test_dir)
        subdir_name1='sub_a'
        os.mkdir(os.path.join(test_dir,subdir_name1))
        subdir_name2='sub_b'
        os.mkdir(os.path.join(test_dir,subdir_name2))
        file_name1='file1.txt'
        file_name2='file2.txt'
        open(os.path.join(test_dir,file_name1),'w').writelines(['1\n'])
        open(os.path.join(test_dir,file_name2),'w').writelines(['2\n'])
        file_name3='file3.txt'
        file_name4='file4.txt'
        open(os.path.join(test_dir,subdir_name1,file_name3),'w').writelines(['1\n'])
        open(os.path.join(test_dir,subdir_name2,file_name4),'w').writelines(['2\n'])
        subdir_name3='sub_b1'
        os.mkdir(os.path.join(test_dir,subdir_name2,subdir_name3))
        file_name5='file5.txt'
        open(os.path.join(test_dir,subdir_name2,subdir_name3,file_name5),'w').writelines(['1\n'])
        
        file_list=get_all_files(test_dir)
        assert len(file_list)==5
        
        for ii,fName in enumerate(sorted(file_list)):
            assert os.path.basename(fName)=='file%s.txt' % (ii+1)
        shutil.rmtree(test_dir)
    <|MERGE_RESOLUTION|>--- conflicted
+++ resolved
@@ -18,19 +18,17 @@
 # You should have received a copy of the GNU Lesser General Public License along with this library; if not, write to
 # the Free Software Foundation, Inc., 51 Franklin Street, Fifth Floor, Boston, MA 02110-1301 USA
 
-__updated__ = "2019-02-27"
+__updated__ = "2020-06-22"
 
 import os
+import shutil
+
+from astropy.table import Table
 import pytest
-import shutil
-
-<<<<<<< HEAD
-from SHE_PPT.utility import get_nested_attr, set_nested_attr, hash_any, get_arguments_string
-=======
-from SHE_PPT.utility import (hash_any, get_arguments_string,
-                             process_directory,get_all_files)
->>>>>>> 40843413
-from astropy.table import Table
+
+from SHE_PPT.utility import (get_nested_attr, set_nested_attr,
+                             hash_any, get_arguments_string,
+                             process_directory, get_all_files)
 import numpy as np
 
 
@@ -47,39 +45,42 @@
     @classmethod
     def teardown_class(cls):
         pass
-    
+
     def test_get_set_nested_attr(self):
-            
+
         class DoubleNestedClass(object):
+
             def __init__(self):
                 self.subsubval = "foo"
-        
+
         class NestedClass(object):
-            def __init__(self):
-                self.subobj = DoubleNestedClass() 
+
+            def __init__(self):
+                self.subobj = DoubleNestedClass()
                 self.subval = "bar"
-                
+
         class ContainingClass(object):
+
             def __init__(self):
                 self.obj = NestedClass()
                 self.val = "me"
-                
+
         c = ContainingClass()
-        
+
         # Check basic get_nested_attr functionality
-        assert get_nested_attr(c,"val")=="me"
-        assert get_nested_attr(c,"obj.subval")=="bar"
-        assert get_nested_attr(c,"obj.subobj.subsubval")=="foo"
-        
+        assert get_nested_attr(c, "val") == "me"
+        assert get_nested_attr(c, "obj.subval") == "bar"
+        assert get_nested_attr(c, "obj.subobj.subsubval") == "foo"
+
         # Check set_nested_attr functionality
-        set_nested_attr(c,"val",15)
-        set_nested_attr(c,"obj.subval","Fif.teen")
-        set_nested_attr(c,"obj.subobj.subsubval",(5,"t.e.e.n"))
-        
-        assert get_nested_attr(c,"val")==15
-        assert get_nested_attr(c,"obj.subval")=="Fif.teen"
-        assert get_nested_attr(c,"obj.subobj.subsubval")==(5,"t.e.e.n")
-        
+        set_nested_attr(c, "val", 15)
+        set_nested_attr(c, "obj.subval", "Fif.teen")
+        set_nested_attr(c, "obj.subobj.subsubval", (5, "t.e.e.n"))
+
+        assert get_nested_attr(c, "val") == 15
+        assert get_nested_attr(c, "obj.subval") == "Fif.teen"
+        assert get_nested_attr(c, "obj.subobj.subsubval") == (5, "t.e.e.n")
+
         return
 
     def test_hash_any(self):
@@ -109,6 +110,7 @@
 
         # Set up a mock arguments object
         class TestArgs(object):
+
             def __init__(self):
                 self.foo = "bar"
                 self.foobar = ["bar", "foo "]
@@ -135,6 +137,7 @@
 
         # Try with store_true/false
         class TestBoolArgs(object):
+
             def __init__(self):
                 self.stt = True
                 self.stf = False
@@ -161,47 +164,46 @@
     def test_process_directory(self):
         """
         """
-        test_dir=os.path.join(os.getenv('HOME'),'fgdyteihth')
+        test_dir = os.path.join(os.getenv('HOME'), 'fgdyteihth')
         os.mkdir(test_dir)
-        subdir_name1='sub_a'
-        os.mkdir(os.path.join(test_dir,subdir_name1))
-        #subdir_name2='sub_b'
-        #os.mkdir(os.path.join(test_dir,subdir_name2))
-        file_name1='file1.txt'
-        file_name2='file2.txt'
-        open(os.path.join(test_dir,file_name1),'w').writelines(['1\n'])
-        open(os.path.join(test_dir,file_name2),'w').writelines(['2\n'])
-        file_list,sbdir_list=process_directory(test_dir)
-        assert len(file_list)==2
-        assert len(sbdir_list)==1
+        subdir_name1 = 'sub_a'
+        os.mkdir(os.path.join(test_dir, subdir_name1))
+        # subdir_name2='sub_b'
+        # os.mkdir(os.path.join(test_dir,subdir_name2))
+        file_name1 = 'file1.txt'
+        file_name2 = 'file2.txt'
+        open(os.path.join(test_dir, file_name1), 'w').writelines(['1\n'])
+        open(os.path.join(test_dir, file_name2), 'w').writelines(['2\n'])
+        file_list, sbdir_list = process_directory(test_dir)
+        assert len(file_list) == 2
+        assert len(sbdir_list) == 1
         shutil.rmtree(test_dir)
-        
+
     def test_get_all_files(self):
         """
         """
-        test_dir=os.path.join(os.getenv('HOME'),'fgdytedggdsth')
+        test_dir = os.path.join(os.getenv('HOME'), 'fgdytedggdsth')
         os.mkdir(test_dir)
-        subdir_name1='sub_a'
-        os.mkdir(os.path.join(test_dir,subdir_name1))
-        subdir_name2='sub_b'
-        os.mkdir(os.path.join(test_dir,subdir_name2))
-        file_name1='file1.txt'
-        file_name2='file2.txt'
-        open(os.path.join(test_dir,file_name1),'w').writelines(['1\n'])
-        open(os.path.join(test_dir,file_name2),'w').writelines(['2\n'])
-        file_name3='file3.txt'
-        file_name4='file4.txt'
-        open(os.path.join(test_dir,subdir_name1,file_name3),'w').writelines(['1\n'])
-        open(os.path.join(test_dir,subdir_name2,file_name4),'w').writelines(['2\n'])
-        subdir_name3='sub_b1'
-        os.mkdir(os.path.join(test_dir,subdir_name2,subdir_name3))
-        file_name5='file5.txt'
-        open(os.path.join(test_dir,subdir_name2,subdir_name3,file_name5),'w').writelines(['1\n'])
-        
-        file_list=get_all_files(test_dir)
-        assert len(file_list)==5
-        
-        for ii,fName in enumerate(sorted(file_list)):
-            assert os.path.basename(fName)=='file%s.txt' % (ii+1)
-        shutil.rmtree(test_dir)
-    +        subdir_name1 = 'sub_a'
+        os.mkdir(os.path.join(test_dir, subdir_name1))
+        subdir_name2 = 'sub_b'
+        os.mkdir(os.path.join(test_dir, subdir_name2))
+        file_name1 = 'file1.txt'
+        file_name2 = 'file2.txt'
+        open(os.path.join(test_dir, file_name1), 'w').writelines(['1\n'])
+        open(os.path.join(test_dir, file_name2), 'w').writelines(['2\n'])
+        file_name3 = 'file3.txt'
+        file_name4 = 'file4.txt'
+        open(os.path.join(test_dir, subdir_name1, file_name3), 'w').writelines(['1\n'])
+        open(os.path.join(test_dir, subdir_name2, file_name4), 'w').writelines(['2\n'])
+        subdir_name3 = 'sub_b1'
+        os.mkdir(os.path.join(test_dir, subdir_name2, subdir_name3))
+        file_name5 = 'file5.txt'
+        open(os.path.join(test_dir, subdir_name2, subdir_name3, file_name5), 'w').writelines(['1\n'])
+
+        file_list = get_all_files(test_dir)
+        assert len(file_list) == 5
+
+        for ii, fName in enumerate(sorted(file_list)):
+            assert os.path.basename(fName) == 'file%s.txt' % (ii + 1)
+        shutil.rmtree(test_dir)