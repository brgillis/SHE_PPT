""" @file pipeline_utility_test.py

    Created 9 Aug 2018

    Unit tests relating to pipeline utility functions.
"""

# Copyright (C) 2012-2020 Euclid Science Ground Segment
#
# This library is free software; you can redistribute it and/or modify it under the terms of the GNU Lesser General
# Public License as published by the Free Software Foundation; either version 3.0 of the License, or (at your option)
# any later version.
#
# This library is distributed in the hope that it will be useful, but WITHOUT ANY WARRANTY; without even the implied
# warranty of MERCHANTABILITY or FITNESS FOR A PARTICULAR PURPOSE. See the GNU Lesser General Public License for more
# details.
#
# You should have received a copy of the GNU Lesser General Public License along with this library; if not, write to
# the Free Software Foundation, Inc., 51 Franklin Street, Fifth Floor, Boston, MA 02110-1301 USA

__updated__ = "2021-08-12"

import os
import shutil
from argparse import Namespace
from typing import Any, Dict, Union

import numpy as np
import pytest

from SHE_PPT import products
from SHE_PPT.constants.classes import ShearEstimationMethods
from SHE_PPT.constants.config import (AnalysisConfigKeys, CTI_GAL_VALIDATION_HEAD, CalibrationConfigKeys,
                                      ConfigKeys, D_GLOBAL_CONFIG_DEFAULTS, GlobalConfigKeys,
                                      PSF_RES_SP_VALIDATION_HEAD, ReconciliationConfigKeys, SHEAR_BIAS_VALIDATION_HEAD,
                                      ValidationConfigKeys, )
from SHE_PPT.file_io import write_listfile, write_xml_product
from SHE_PPT.pipeline_utility import (_coerce_parsed_args_to_dict, _convert_config_types, _convert_list_type,
                                      _convert_with_backup_type, _get_converted_type, archive_product,
                                      get_conditional_product,
                                      get_cti_gal_value,
                                      get_global_enum, get_global_value, get_shear_bias_value, get_task_value,
                                      read_analysis_config, read_calibration_config, read_config,
                                      read_reconciliation_config,
                                      read_scaling_config, write_analysis_config,
                                      write_calibration_config, write_config, write_reconciliation_config,
                                      write_scaling_config, )
from SHE_PPT.products.she_analysis_config import create_dpd_she_analysis_config
from SHE_PPT.testing.mock_mer_final_cat import MockMFCGalaxyTableGenerator
from SHE_PPT.testing.utility import SheTestCase


<<<<<<< HEAD
class TestPipelineUtility(SheTestCase):
    """ Unit tests for functions and classes in the SHE_PPT.pipeline_utility module.
=======
class TestUtility(SheTestCase):
    """Unit tests for the SHE_PPT.pipeline_utility module.
>>>>>>> ac55b57c
    """

    def post_setup(self):
        """Set up data used for multiple unit tests.
        """
        pass

    def test_get_task_value(self):
        """Unit test of the `get_task_value` function and its specialized versions.
        """

        # Test with providing the enum
        assert get_task_value(global_enum = ValidationConfigKeys.VAL_SNR_BIN_LIMITS,
                              task_head = CTI_GAL_VALIDATION_HEAD) == ValidationConfigKeys.CG_SNR_BIN_LIMITS.value

        # Test with providing the enum's value
        assert get_task_value(global_enum = ValidationConfigKeys.VAL_SNR_BIN_LIMITS.value,
                              task_head = CTI_GAL_VALIDATION_HEAD) == ValidationConfigKeys.CG_SNR_BIN_LIMITS.value

        # Test with specialized functions
        assert (get_cti_gal_value(global_enum = ValidationConfigKeys.VAL_SNR_BIN_LIMITS.value) ==
                ValidationConfigKeys.CG_SNR_BIN_LIMITS.value)
        assert (get_shear_bias_value(global_enum = ValidationConfigKeys.VAL_SNR_BIN_LIMITS.value) ==
                ValidationConfigKeys.SBV_SNR_BIN_LIMITS.value)

    def test_get_global_enum_value(self):
        """Unit test of the `get_global_enum` and `get_global_value` functions
        """

        # Test with providing the enum
        assert get_global_enum(task_value = ValidationConfigKeys.CG_SNR_BIN_LIMITS.value,
                               task_head = CTI_GAL_VALIDATION_HEAD) == ValidationConfigKeys.VAL_SNR_BIN_LIMITS

        # Test with providing the enum's value
        assert get_global_value(task_value = ValidationConfigKeys.CG_SNR_BIN_LIMITS.value,
                                task_head = CTI_GAL_VALIDATION_HEAD) == ValidationConfigKeys.VAL_SNR_BIN_LIMITS.value

    def test_archive_product(self):
        """Unit test of the `archive_product` function
        """

        # We'll set up some test files to work with, using a MER Final Catalog table and product

        mfc_table_gen = MockMFCGalaxyTableGenerator(workdir = self.workdir,
                                                    num_test_points = 2, )

        mfc_table_gen.write_mock_product()

        product_filename = mfc_table_gen.product_filename
        table_filename = mfc_table_gen.table_filename

        base_subdir_name = "archive_dir"
        qualified_base_subdir_name = os.path.join(self.workdir, base_subdir_name)
        qualified_subdir_name = os.path.join(qualified_base_subdir_name, os.path.split(self.workdir)[-1])

        # Delete the subdir if it already exists in the workdir, so that we can test it's properly created
        if os.path.exists(qualified_base_subdir_name):
            shutil.rmtree(qualified_base_subdir_name)

        # Test archiving the product
        archive_product(product_filename = product_filename,
                        archive_dir = qualified_base_subdir_name,
                        workdir = self.workdir)

        # Check that the product and table were copied to the archive directory
        assert os.path.exists(os.path.join(qualified_subdir_name, product_filename))
        assert os.path.exists(os.path.join(qualified_subdir_name, table_filename))

        # Check that we can also copy a non-product, getting only a warning
        table_filename_2 = "test_table_2.fits"
        shutil.copy(os.path.join(self.workdir, table_filename),
                    os.path.join(self.workdir, table_filename_2))
        archive_product(product_filename = table_filename_2,
                        archive_dir = qualified_base_subdir_name,
                        workdir = self.workdir)
        assert os.path.exists(os.path.join(qualified_subdir_name, table_filename_2))

    def test_read_analysis_config(self):
        """Unit tests of reading the analysis config file and general tests of `read_config`.
        """

        # Set up files to test reading in
        test1_filename = "data/test1.txt"
        product_filename = "test_product.xml"

        lf0_filename = "empty_listfile.json"
        lf1_filename = "one_listfile.json"
        lf2_filename = "two_listfile.json"

        # Test we get out of the file what we put in, for each type of configuration file

        test_analysis_dict = {AnalysisConfigKeys.ES_METHODS     : ShearEstimationMethods.KSB,
                              AnalysisConfigKeys.OID_BATCH_SIZE : "26",
                              AnalysisConfigKeys.OID_MAX_BATCHES: "3",
                              GlobalConfigKeys.PIP_PROFILE      : "T"}

        test_analysis_type_dict = {AnalysisConfigKeys.ES_METHODS     : (list, ShearEstimationMethods),
                                   AnalysisConfigKeys.OID_BATCH_SIZE : int,
                                   AnalysisConfigKeys.OID_MAX_BATCHES: int,
                                   GlobalConfigKeys.PIP_PROFILE      : bool}

        test_analysis_cline_args_dict = {AnalysisConfigKeys.ES_METHODS     : "methods",
                                         AnalysisConfigKeys.OID_BATCH_SIZE : "batch_size",
                                         AnalysisConfigKeys.OID_MAX_BATCHES: None,
                                         GlobalConfigKeys.PIP_PLACEHOLDER_1: None}

        write_analysis_config(test_analysis_dict, test1_filename, workdir = self.workdir)
        analysis_config_product = create_dpd_she_analysis_config(test1_filename)
        write_xml_product(analysis_config_product, product_filename, workdir = self.workdir)

        write_listfile(os.path.join(self.workdir, lf0_filename), [])
        write_listfile(os.path.join(self.workdir, lf1_filename), [product_filename])
        write_listfile(os.path.join(self.workdir, lf2_filename), [test1_filename, product_filename])

        read_dict1 = read_analysis_config(test1_filename,
                                          workdir = self.workdir,
                                          d_types = test_analysis_type_dict)

        # Check it's been read in correctly
        assert read_dict1[AnalysisConfigKeys.ES_METHODS] == [ShearEstimationMethods.KSB]
        assert read_dict1[AnalysisConfigKeys.OID_BATCH_SIZE] == 26
        assert read_dict1[AnalysisConfigKeys.OID_MAX_BATCHES] == 3
        assert read_dict1[GlobalConfigKeys.PIP_PROFILE] is True

        # Check we get expected results from trying to read in other variants

        assert read_analysis_config(None, workdir = self.workdir) == {}
        assert read_analysis_config("", workdir = self.workdir) == {}
        assert read_analysis_config("None", workdir = self.workdir) == {}

        assert read_analysis_config(lf0_filename, workdir = self.workdir) == {}
        assert read_analysis_config(lf1_filename,
                                    workdir = self.workdir,
                                    d_types = test_analysis_type_dict) == read_dict1
        with pytest.raises(ValueError):
            read_analysis_config(lf2_filename, workdir = self.workdir)

        # Check that cline_args properly override values in the config dict
        read_dict_with_cline_args = read_analysis_config(lf1_filename,
                                                         workdir = self.workdir,
                                                         d_cline_args = test_analysis_cline_args_dict,
                                                         parsed_args = {"batch_size": "10",
                                                                        "methods"   : None},
                                                         d_types = test_analysis_type_dict)
        assert read_dict_with_cline_args[AnalysisConfigKeys.ES_METHODS] == [ShearEstimationMethods.KSB]
        assert read_dict_with_cline_args[AnalysisConfigKeys.OID_BATCH_SIZE] == 10
        assert read_dict_with_cline_args[AnalysisConfigKeys.OID_MAX_BATCHES] == 3
        assert read_dict_with_cline_args[GlobalConfigKeys.PIP_PROFILE] is True

        # Test creation with just cline_args and defaults
        read_dict_from_cline_args_and_defaults = read_analysis_config(None,
                                                                      d_cline_args = test_analysis_cline_args_dict,
                                                                      parsed_args = {"batch_size": "10",
                                                                                     "methods"   : None},
                                                                      d_defaults = {},
                                                                      d_types = test_analysis_type_dict)
        assert read_dict_with_cline_args[AnalysisConfigKeys.ES_METHODS] == [ShearEstimationMethods.KSB]
        assert read_dict_with_cline_args[AnalysisConfigKeys.OID_BATCH_SIZE] == 10
        assert read_dict_with_cline_args[AnalysisConfigKeys.OID_MAX_BATCHES] == 3
        assert read_dict_with_cline_args[GlobalConfigKeys.PIP_PROFILE] is True

        # Test that we can parse a more complicated file
        test2_filename = "test2.txt"
        with open(os.path.join(self.workdir, test2_filename), "w") as fo:
            fo.write(f"{AnalysisConfigKeys.ES_METHODS.value} = KSB\n"
                     f"{AnalysisConfigKeys.OID_BATCH_SIZE.value} = 26\n"
                     f"{AnalysisConfigKeys.REMAP_NUM_THREADS_EXP.value} = 8 # nope\n"
                     f"# ignore this = ignore\n"
                     f"\n"
                     f"{AnalysisConfigKeys.REMAP_NUM_SWARP_THREADS_EXP.value}=4 #==2\n")

        read_dict2 = read_analysis_config(test2_filename, workdir = self.workdir,
                                          d_types = {AnalysisConfigKeys.ES_METHODS          : (
                                              list, ShearEstimationMethods),
                                              AnalysisConfigKeys.OID_BATCH_SIZE             : int,
                                              AnalysisConfigKeys.REMAP_NUM_THREADS_EXP      : int,
                                              AnalysisConfigKeys.REMAP_NUM_SWARP_THREADS_EXP: int, })

        assert read_dict2[AnalysisConfigKeys.ES_METHODS] == [ShearEstimationMethods.KSB]
        assert read_dict2[AnalysisConfigKeys.OID_BATCH_SIZE] == 26
        assert read_dict2[AnalysisConfigKeys.REMAP_NUM_THREADS_EXP] == 8
        assert read_dict2[AnalysisConfigKeys.REMAP_NUM_SWARP_THREADS_EXP] == 4
        assert "ignore this" not in read_dict2

        # Check that we get a ValueError if we provide a config key from the wrong ConfigKeys Enum
        with pytest.raises(ValueError):
            _ = read_analysis_config(None,
                                     workdir = self.workdir,
                                     d_defaults = {ValidationConfigKeys.VAL_SNR_BIN_LIMITS: np.array([0, 1])})

    def test_rw_reconciliation_config(self):
        """Unit tests of reading and writing a reconciliation config file.
        """

        test_filename = "test_reconciliation_config.txt"

        test_reconciliation_dict = {ReconciliationConfigKeys.REC_METHOD: "Best"}

        write_reconciliation_config(test_reconciliation_dict, test_filename, workdir = self.workdir)

        read_dict1 = read_reconciliation_config(test_filename, workdir = self.workdir)

        # Check it's been read in correctly
        assert read_dict1[ReconciliationConfigKeys.REC_METHOD] == "Best"

    def test_rw_calibration_config(self):
        """Unit tests of reading and writing a calibration config file.
        """

        test_filename = "test_calibration_config.txt"

        # Test we get out of the file what we put in, for each type of configuration file

        test_calibration_dict = {CalibrationConfigKeys.ES_METHODS : ShearEstimationMethods.KSB,
                                 CalibrationConfigKeys.CBM_CLEANUP: False}

        test_calibration_type_dict = {CalibrationConfigKeys.ES_METHODS : (list, ShearEstimationMethods),
                                      CalibrationConfigKeys.CBM_CLEANUP: bool}

        write_calibration_config(test_calibration_dict, test_filename, workdir = self.workdir)

        read_dict1 = read_calibration_config(test_filename,
                                             workdir = self.workdir,
                                             d_types = test_calibration_type_dict)

        # Check it's been read in correctly
        assert read_dict1[CalibrationConfigKeys.ES_METHODS] == [ShearEstimationMethods.KSB]
        assert read_dict1[CalibrationConfigKeys.CBM_CLEANUP] == False

    def test_rw_scaling_config(self):
        """Unit tests of reading and writing a scaling config file.
        """

        # Test the `read_scaling_config` functions simply - the more complicated paths are covered by other tests above
        write_scaling_config({}, "test_scaling_config.txt", workdir = self.workdir)
        assert read_scaling_config(None, workdir = self.workdir) == {}

    def test_read_validation_config(self):
        """Unit tests of read_config, focused on special handling for the validation config keys.
        """

        test_filename = "val_config.txt"

        # Test the ValidationConfigKeys can be read in, using task_head for overriding keys

        test_validation_dict = {ValidationConfigKeys.CG_SNR_BIN_LIMITS    : "0 2 4",
                                ValidationConfigKeys.CG_BG_BIN_LIMITS     : None,
                                ValidationConfigKeys.SBV_SNR_BIN_LIMITS   : "0 3 6",
                                ValidationConfigKeys.SBV_BG_BIN_LIMITS    : None,
                                ValidationConfigKeys.VAL_SNR_BIN_LIMITS   : "0 1 2",
                                ValidationConfigKeys.VAL_BG_BIN_LIMITS    : "1 2 3",
                                ValidationConfigKeys.VAL_COLOUR_BIN_LIMITS: "2 3 4",
                                ValidationConfigKeys.PRSP_P_FAIL          : "0.1",
                                }

        test_validation_types_dict = {ValidationConfigKeys.CG_SNR_BIN_LIMITS    : np.ndarray,
                                      ValidationConfigKeys.CG_BG_BIN_LIMITS     : np.ndarray,
                                      ValidationConfigKeys.CG_COLOUR_BIN_LIMITS : np.ndarray,
                                      ValidationConfigKeys.SBV_SNR_BIN_LIMITS   : np.ndarray,
                                      ValidationConfigKeys.SBV_BG_BIN_LIMITS    : np.ndarray,
                                      ValidationConfigKeys.SBV_COLOUR_BIN_LIMITS: np.ndarray,
                                      ValidationConfigKeys.VAL_SNR_BIN_LIMITS   : np.ndarray,
                                      ValidationConfigKeys.VAL_BG_BIN_LIMITS    : np.ndarray,
                                      ValidationConfigKeys.VAL_COLOUR_BIN_LIMITS: np.ndarray,
                                      ValidationConfigKeys.PRSP_P_FAIL          : float,
                                      }

        test_validation_defaults_dict = {ValidationConfigKeys.CG_SNR_BIN_LIMITS    : np.array([0, 20, 40]),
                                         ValidationConfigKeys.CG_BG_BIN_LIMITS     : np.array([20, 40, 60]),
                                         ValidationConfigKeys.CG_COLOUR_BIN_LIMITS : np.array([40, 60, 80]),
                                         ValidationConfigKeys.CG_SIZE_BIN_LIMITS   : np.array([60, 80, 100]),
                                         ValidationConfigKeys.SBV_SNR_BIN_LIMITS   : np.array([0, 30, 60]),
                                         ValidationConfigKeys.SBV_BG_BIN_LIMITS    : np.array([30, 60, 90]),
                                         ValidationConfigKeys.SBV_COLOUR_BIN_LIMITS: np.array([60, 90, 120]),
                                         ValidationConfigKeys.SBV_SIZE_BIN_LIMITS  : np.array([90, 120, 150]),
                                         ValidationConfigKeys.VAL_SNR_BIN_LIMITS   : np.array([0, 10, 20]),
                                         ValidationConfigKeys.VAL_BG_BIN_LIMITS    : np.array([10, 20, 30]),
                                         ValidationConfigKeys.VAL_COLOUR_BIN_LIMITS: np.array([20, 30, 40]),
                                         ValidationConfigKeys.VAL_SIZE_BIN_LIMITS  : np.array([30, 40, 50]),
                                         ValidationConfigKeys.PRSP_P_FAIL          : 0.2,
                                         }

        write_config(test_validation_dict, test_filename, workdir = self.workdir, config_keys = ValidationConfigKeys)

        # Read in and test with no task head
        read_dict_no_task_head = read_config(test_filename,
                                             workdir = self.workdir,
                                             config_keys = ValidationConfigKeys,
                                             d_types = test_validation_types_dict,
                                             d_defaults = test_validation_defaults_dict)
        assert np.all(read_dict_no_task_head[ValidationConfigKeys.VAL_SNR_BIN_LIMITS] == np.array([0, 1, 2]))
        assert np.all(read_dict_no_task_head[ValidationConfigKeys.VAL_BG_BIN_LIMITS] == np.array([1, 2, 3]))
        assert np.all(read_dict_no_task_head[ValidationConfigKeys.VAL_COLOUR_BIN_LIMITS] == np.array([2, 3, 4]))
        assert np.all(read_dict_no_task_head[ValidationConfigKeys.VAL_SIZE_BIN_LIMITS] == np.array([30, 40, 50]))

        # Read in and test with CTI-Gal task head
        read_dict_cti_gal = read_config(test_filename,
                                        workdir = self.workdir,
                                        config_keys = ValidationConfigKeys,
                                        d_types = test_validation_types_dict,
                                        d_defaults = test_validation_defaults_dict,
                                        task_head = CTI_GAL_VALIDATION_HEAD)
        assert np.all(read_dict_cti_gal[ValidationConfigKeys.VAL_SNR_BIN_LIMITS] == np.array([0, 2, 4]))
        assert np.all(read_dict_cti_gal[ValidationConfigKeys.VAL_BG_BIN_LIMITS] == np.array([1, 2, 3]))
        assert np.all(read_dict_cti_gal[ValidationConfigKeys.VAL_COLOUR_BIN_LIMITS] == np.array([2, 3, 4]))
        assert np.all(read_dict_cti_gal[ValidationConfigKeys.VAL_SIZE_BIN_LIMITS] == np.array([30, 40, 50]))
        assert np.all(read_dict_cti_gal[ValidationConfigKeys.CG_SNR_BIN_LIMITS] == np.array([0, 2, 4]))
        assert np.all(read_dict_cti_gal[ValidationConfigKeys.CG_BG_BIN_LIMITS] == np.array([1, 2, 3]))
        assert np.all(read_dict_cti_gal[ValidationConfigKeys.CG_COLOUR_BIN_LIMITS] == np.array([2, 3, 4]))
        assert np.all(read_dict_cti_gal[ValidationConfigKeys.CG_SIZE_BIN_LIMITS] == np.array([30, 40, 50]))

        # Read in and test with Shear Bias Validation task head
        read_dict_sbv = read_config(test_filename,
                                    workdir = self.workdir,
                                    config_keys = ValidationConfigKeys,
                                    d_types = test_validation_types_dict,
                                    d_defaults = test_validation_defaults_dict,
                                    task_head = SHEAR_BIAS_VALIDATION_HEAD)
        assert np.all(read_dict_sbv[ValidationConfigKeys.VAL_SNR_BIN_LIMITS] == np.array([0, 3, 6]))
        assert np.all(read_dict_sbv[ValidationConfigKeys.VAL_BG_BIN_LIMITS] == np.array([1, 2, 3]))
        assert np.all(read_dict_sbv[ValidationConfigKeys.VAL_COLOUR_BIN_LIMITS] == np.array([2, 3, 4]))
        assert np.all(read_dict_sbv[ValidationConfigKeys.VAL_SIZE_BIN_LIMITS] == np.array([30, 40, 50]))
        assert np.all(read_dict_sbv[ValidationConfigKeys.SBV_SNR_BIN_LIMITS] == np.array([0, 3, 6]))
        assert np.all(read_dict_sbv[ValidationConfigKeys.SBV_BG_BIN_LIMITS] == np.array([1, 2, 3]))
        assert np.all(read_dict_sbv[ValidationConfigKeys.SBV_COLOUR_BIN_LIMITS] == np.array([2, 3, 4]))
        assert np.all(read_dict_sbv[ValidationConfigKeys.SBV_SIZE_BIN_LIMITS] == np.array([30, 40, 50]))

        # Read in and test with PSF Res (Star Pos) task head
        read_dict_sbv = read_config(test_filename,
                                    workdir = self.workdir,
                                    config_keys = ValidationConfigKeys,
                                    d_types = test_validation_types_dict,
                                    d_defaults = test_validation_defaults_dict,
                                    task_head = PSF_RES_SP_VALIDATION_HEAD)
        assert read_dict_sbv[ValidationConfigKeys.PRSP_P_FAIL] == 0.1

        # Test that we get a ValueError if providing task_head for the wrong pipeline type
        with pytest.raises(ValueError):
            _ = read_config(None,
                            workdir = self.workdir,
                            config_keys = ReconciliationConfigKeys,
                            task_head = CTI_GAL_VALIDATION_HEAD)

        # Check that it handles a list of config_keys fine
        assert read_config(None,
                           workdir = self.workdir,
                           config_keys = (ReconciliationConfigKeys, ValidationConfigKeys)) == {}

    def test_read_global_config_keys(self):
        """Test the Global config keys are recognized even if not passed explicitly.
        """
        read_dict_global = read_config(None,
                                       config_keys = (AnalysisConfigKeys,),
                                       d_defaults = {GlobalConfigKeys.PIP_PROFILE: True}, )
        write_config({GlobalConfigKeys.PIP_PROFILE: True},
                     config_filename = "test_global_config.txt",
                     workdir = self.workdir,
                     config_keys = AnalysisConfigKeys)
        write_config({GlobalConfigKeys.PIP_PROFILE: True},
                     config_filename = "test_global_config.txt",
                     workdir = self.workdir,
                     config_keys = (AnalysisConfigKeys,))
        assert read_dict_global[GlobalConfigKeys.PIP_PROFILE] is True

    def test_coerce_parsed_args_to_dict(self):
        """Unit test of the `coerce_parsed_args_to_dict` function.
        """

        # Test None
        assert _coerce_parsed_args_to_dict(None) == {}

        # Test dict
        test_dict = {"a": 1, "b": 2}
        assert _coerce_parsed_args_to_dict(test_dict) == test_dict

        # Test Namespace
        test_namespace = Namespace(**test_dict)
        assert _coerce_parsed_args_to_dict(test_namespace) == test_dict

    def test_get_conditional_product(self):
        # We'll set up some test files to work with, using the object_id_list product

        product_filename = "object_id_list.xml"
        lf0_filename = "empty_listfile.json"
        lf1_filename = "one_listfile.json"
        lf2_filename = "two_listfile.json"

        object_ids = [1, 2]

        product = products.she_object_id_list.create_object_id_list_product(object_ids)
        write_xml_product(product, product_filename, workdir = self.workdir)

        write_listfile(os.path.join(self.workdir, lf0_filename), [])
        write_listfile(os.path.join(self.workdir, lf1_filename), [product_filename])
        write_listfile(os.path.join(self.workdir, lf2_filename), [product_filename, product_filename])

        # Test that we get the expected result in each case

        assert get_conditional_product(None, workdir = self.workdir) is None
        assert get_conditional_product("", workdir = self.workdir) is None
        assert get_conditional_product("None", workdir = self.workdir) is None

        assert get_conditional_product(product_filename, workdir = self.workdir).get_id_list() == object_ids

        assert get_conditional_product(lf0_filename, workdir = self.workdir) is None
        assert get_conditional_product(lf1_filename, workdir = self.workdir).get_id_list() == object_ids
        with pytest.raises(ValueError):
            get_conditional_product(lf2_filename, workdir = self.workdir)

    def test_convert_config_types(self):
        """Runs tests of the convert_config_typesfunction.
        """

        # Make mock input data
        config: Dict[Union[str, ConfigKeys], Any] = {"want_float"                          : "0.",
                                                     "want_array"                          : "0. 1",
                                                     "want_true"                           : "True",
                                                     "want_false"                          : "False",
                                                     "want_enum"                           :
                                                         GlobalConfigKeys.PIP_PROFILE.value.upper(),
                                                     "want_int_list"                       : "0 1 7",
                                                     "want_float_list"                     : "0 10 4.5",
                                                     "want_int_from_int_or_int_list"       : "17",
                                                     "want_int_list_from_int_or_int_list"  : "4 1",
                                                     "want_ndarray_from_ndarray_or_str"    : "1 2 3",
                                                     "want_str_from_ndarray_or_str"        : "auto",
                                                     "want_enum_list_from_enum_list_or_str": (
                                                         f"{GlobalConfigKeys.PIP_PLACEHOLDER_0.value.upper()} "
                                                         f"{GlobalConfigKeys.PIP_PLACEHOLDER_1.value.upper()}"),
                                                     "want_str_from_enum_list_or_str"      : "N/A"}
        d_types: Dict[Union[str, ConfigKeys], Any] = {"want_float"                          : float,
                                                      "want_array"                          : np.ndarray,
                                                      "want_true"                           : bool,
                                                      "want_false"                          : bool,
                                                      "want_enum"                           : GlobalConfigKeys,
                                                      "want_int_list"                       : (list, int),
                                                      "want_float_list"                     : (list, float),
                                                      "want_int_from_int_or_int_list"       : (int, (list, int)),
                                                      "want_int_list_from_int_or_int_list"  : (int, (list, int)),
                                                      "want_ndarray_from_ndarray_or_str"    : (np.ndarray, str),
                                                      "want_str_from_ndarray_or_str"        : (np.ndarray, str),
                                                      "want_enum_list_from_enum_list_or_str": (
                                                          (list, GlobalConfigKeys), str),
                                                      "want_str_from_enum_list_or_str"      : (
                                                          (list, GlobalConfigKeys), str)}

        # Run the function
        new_config: Dict[Union[str, ConfigKeys], Any] = _convert_config_types(pipeline_config = config,
                                                                              d_types = d_types)

        # Check the results
        assert np.isclose(new_config["want_float"], 0.)
        assert np.allclose(new_config["want_array"], np.array([0., 1.]))
        assert new_config["want_true"] == True
        assert new_config["want_false"] == False
        assert new_config["want_enum"] == GlobalConfigKeys.PIP_PROFILE

        assert new_config["want_int_list"] == [0, 1, 7]
        assert np.allclose(new_config["want_float_list"], [0., 10., 4.5])

        assert new_config["want_int_from_int_or_int_list"] == 17
        assert new_config["want_int_list_from_int_or_int_list"] == [4, 1]

        assert np.all(new_config["want_ndarray_from_ndarray_or_str"] == np.array([1, 2, 3]))
        assert new_config["want_str_from_ndarray_or_str"] == "auto"

        assert new_config["want_enum_list_from_enum_list_or_str"] == [GlobalConfigKeys.PIP_PLACEHOLDER_0,
                                                                      GlobalConfigKeys.PIP_PLACEHOLDER_1]
        assert new_config["want_str_from_enum_list_or_str"] == "N/A"

        # Check that nothing goes wrong if we try to convert again
        new_new_config: Dict[Union[str, ConfigKeys], Any] = _convert_config_types(pipeline_config = new_config,
                                                                                  d_types = d_types)
        assert new_new_config == new_config

    def test_convert_config_types_branches(self):
        """Test some alternate branches of conversion functions behave as expected
        """

        # ValueError if a string can't be converted to a list of the desired type
        with pytest.raises(ValueError):
            _convert_list_type(pipeline_config = {GlobalConfigKeys.PIP_PLACEHOLDER_0: "1.1.1"},
                               enum_key = GlobalConfigKeys.PIP_PLACEHOLDER_0,
                               item_type = int)

        # No issue if a value is already one of the right types when using _convert_with_backup_type
        d_test = {GlobalConfigKeys.PIP_PLACEHOLDER_0: 11}
        _convert_with_backup_type(pipeline_config = d_test,
                                  enum_key = GlobalConfigKeys.PIP_PLACEHOLDER_0,
                                  primary_type = int,
                                  backup_type = float)
        assert d_test[GlobalConfigKeys.PIP_PLACEHOLDER_0] == 11
        _convert_with_backup_type(pipeline_config = d_test,
                                  enum_key = GlobalConfigKeys.PIP_PLACEHOLDER_0,
                                  primary_type = GlobalConfigKeys,
                                  backup_type = int)
        assert d_test[GlobalConfigKeys.PIP_PLACEHOLDER_0] == 11

        # ValueError if can't be converted to either type
        with pytest.raises(ValueError):
            _convert_with_backup_type(pipeline_config = {GlobalConfigKeys.PIP_PLACEHOLDER_0: "1.1.1"},
                                      enum_key = GlobalConfigKeys.PIP_PLACEHOLDER_0,
                                      primary_type = GlobalConfigKeys,
                                      backup_type = int)

        # Convert similar type if possible
        x: Union[str, int] = 11
        assert _get_converted_type(x, float) == 11.0
        with pytest.raises(TypeError):
            _get_converted_type(x, list)

        # Convert None to empty array
        assert np.all(_get_converted_type("None", np.ndarray) == np.array([]))

    def test_pipeline_config_defaults(self):
        """Test that default values for the pipeline config are set as expected.

        The creation of `args` and `d_args` attributes of this class is handled automaticatlly by the parent
        `SheTestCase` class, so we only need to access them and check here.
        """

        for key in GlobalConfigKeys:
            # Skip any placeholder keys
            if "PLACEHOLDER" in key.name:
                continue

            # Check that a default value is provided for the key
            assert key in D_GLOBAL_CONFIG_DEFAULTS

            # Check that the default value is properly set
            assert self.pipeline_config[key] == D_GLOBAL_CONFIG_DEFAULTS[key]<|MERGE_RESOLUTION|>--- conflicted
+++ resolved
@@ -50,13 +50,8 @@
 from SHE_PPT.testing.utility import SheTestCase
 
 
-<<<<<<< HEAD
 class TestPipelineUtility(SheTestCase):
     """ Unit tests for functions and classes in the SHE_PPT.pipeline_utility module.
-=======
-class TestUtility(SheTestCase):
-    """Unit tests for the SHE_PPT.pipeline_utility module.
->>>>>>> ac55b57c
     """
 
     def post_setup(self):
