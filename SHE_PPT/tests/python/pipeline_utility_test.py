--- conflicted
+++ resolved
@@ -29,7 +29,6 @@
 import pytest
 
 from SHE_PPT import products
-<<<<<<< HEAD
 from SHE_PPT.constants.classes import ShearEstimationMethods
 from SHE_PPT.constants.config import (AnalysisConfigKeys, CTI_GAL_VALIDATION_HEAD, CalibrationConfigKeys,
                                       ConfigKeys, GlobalConfigKeys,
@@ -54,23 +53,12 @@
 class TestUtility(SheTestCase):
     """Unit tests for the SHE_PPT.pipeline_utility module.
     """
-=======
-from SHE_PPT.constants.config import D_GLOBAL_CONFIG_DEFAULTS
-from SHE_PPT.constants.shear_estimation_methods import ShearEstimationMethods
-from SHE_PPT.file_io import write_listfile, write_xml_product
-from SHE_PPT.pipeline_utility import (AnalysisConfigKeys, CalibrationConfigKeys, GlobalConfigKeys,
-                                      ReconciliationConfigKeys, convert_config_types, get_conditional_product,
-                                      read_analysis_config, read_calibration_config, read_reconciliation_config,
-                                      write_analysis_config, write_calibration_config, write_reconciliation_config, )
-from SHE_PPT.testing.utility import SheTestCase
->>>>>>> 17dd0ff6
 
     def post_setup(self):
         """Set up data used for multiple unit tests.
         """
         pass
 
-<<<<<<< HEAD
     def test_get_task_value(self):
         """Unit test of the `get_task_value` function and its specialized versions.
         """
@@ -148,14 +136,6 @@
         # Set up files to test reading in
         test1_filename = "data/test1.txt"
         product_filename = "test_product.xml"
-=======
-class TestUtility(SheTestCase):
-    """ Unit tests for functions and classes in the SHE_PPT.pipeline_utility module.
-    """
-
-    def test_rw_config(self):
-        test1_filename = "test1.txt"
->>>>>>> 17dd0ff6
 
         lf0_filename = "empty_listfile.json"
         lf1_filename = "one_listfile.json"
@@ -542,7 +522,6 @@
                                                                       GlobalConfigKeys.PIP_PLACEHOLDER_1]
         assert new_config["want_str_from_enum_list_or_str"] == "N/A"
 
-<<<<<<< HEAD
         # Check that nothing goes wrong if we try to convert again
         new_new_config: Dict[Union[str, ConfigKeys], Any] = _convert_config_types(pipeline_config = new_config,
                                                                                   d_types = d_types)
@@ -586,7 +565,7 @@
 
         # Convert None to empty array
         assert np.all(_get_converted_type("None", np.ndarray) == np.array([]))
-=======
+
     def test_pipeline_config_defaults(self):
         """Test that default values for the pipeline config are set as expected.
 
@@ -603,5 +582,4 @@
             assert key in D_GLOBAL_CONFIG_DEFAULTS
 
             # Check that the default value is properly set
-            assert self.pipeline_config[key] == D_GLOBAL_CONFIG_DEFAULTS[key]
->>>>>>> 17dd0ff6
+            assert self.pipeline_config[key] == D_GLOBAL_CONFIG_DEFAULTS[key]