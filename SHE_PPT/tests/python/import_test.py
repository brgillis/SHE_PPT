--- conflicted
+++ resolved
@@ -21,13 +21,10 @@
 # You should have received a copy of the GNU Lesser General Public License along with this library; if not, write to
 # the Free Software Foundation, Inc., 51 Franklin Street, Fifth Floor, Boston, MA 02110-1301 USA
 
-<<<<<<< HEAD
-=======
 # Test importing first some modules which have had trouble with circular dependencies in the past
 # noinspection PyUnresolvedReferences
 from SHE_PPT.table_utility import SheTableFormat
 
->>>>>>> 2b509222
 # noinspection PyUnresolvedReferences
 from SHE_PPT import *
 # noinspection PyUnresolvedReferences
