""" @file bfd_training_data_product_test.py

    Created 24 Nov 2017

    Unit tests for the calibration parameters data product.
"""

# Copyright (C) 2012-2020 Euclid Science Ground Segment
#
# This library is free software; you can redistribute it and/or modify it under the terms of the GNU Lesser General
# Public License as published by the Free Software Foundation; either version 3.0 of the License, or (at your option)
# any later version.
#
# This library is distributed in the hope that it will be useful, but WITHOUT ANY WARRANTY; without even the implied
# warranty of MERCHANTABILITY or FITNESS FOR A PARTICULAR PURPOSE. See the GNU Lesser General Public License for more
# details.
#
# You should have received a copy of the GNU Lesser General Public License along with this library; if not, write to
# the Free Software Foundation, Inc., 51 Franklin Street, Fifth Floor, Boston, MA 02110-1301 USA

import pytest

from SHE_PPT.products import bfd_training_data as prod
from SHE_PPT.file_io import (read_xml_product, write_xml_product,
                             read_pickled_product, write_pickled_product)

class TestBFDTrainingDataProduct(object):
    """A collection of tests for the shear estimates data product.

    """

    def test_validation(self):

        # Create the product
        product = prod.create_dpd_she_bfd_training_data()
        
        # Check that it validates the schema
        product.validateBinding()

        pass

    def test_xml_writing_and_reading(self, tmpdir):

        # Create the product
        product = prod.create_dpd_she_bfd_training_data()

        # Change the fits filenames
        subfilename = "test_file.fits"
        product.set_filename(subfilename)

        # Save the product in an XML file
        filename = tmpdir.join("she_bfd_training_data.xml")
        write_xml_product(product, filename, allow_pickled=False)

        # Read back the XML file
        loaded_product = read_xml_product(filename, allow_pickled=False)

        # Check that the filenames match
        assert loaded_product.get_filename() == subfilename

        pass

    
    @pytest.mark.skip(reason="Pickled files produced from xml generated products cannot be read - why?")
    def test_pickle_writing_and_reading(self, tmpdir):

<<<<<<< HEAD
=======
        prod.init()
        
    
>>>>>>> 7514cd2e
        # Create the product
        product = prod.create_dpd_she_bfd_training_data()
        # Change the fits filenames
        subfilename = "test_file.fits"
        product.set_filename(subfilename)
        
        # Save the product in an XML file
        filename = tmpdir.join("she_bfd_training_data.xml")
        write_pickled_product(product, filename)

        # Read back the XML file
        loaded_product = read_pickled_product(filename)

        # Check that the filenames match
        assert loaded_product.get_filename() == subfilename

        pass<|MERGE_RESOLUTION|>--- conflicted
+++ resolved
@@ -20,9 +20,10 @@
 
 import pytest
 
-from SHE_PPT.products import bfd_training_data as prod
 from SHE_PPT.file_io import (read_xml_product, write_xml_product,
                              read_pickled_product, write_pickled_product)
+from SHE_PPT.products import bfd_training_data as prod
+
 
 class TestBFDTrainingDataProduct(object):
     """A collection of tests for the shear estimates data product.
@@ -33,7 +34,7 @@
 
         # Create the product
         product = prod.create_dpd_she_bfd_training_data()
-        
+
         # Check that it validates the schema
         product.validateBinding()
 
@@ -60,22 +61,15 @@
 
         pass
 
-    
     @pytest.mark.skip(reason="Pickled files produced from xml generated products cannot be read - why?")
     def test_pickle_writing_and_reading(self, tmpdir):
 
-<<<<<<< HEAD
-=======
-        prod.init()
-        
-    
->>>>>>> 7514cd2e
         # Create the product
         product = prod.create_dpd_she_bfd_training_data()
         # Change the fits filenames
         subfilename = "test_file.fits"
         product.set_filename(subfilename)
-        
+
         # Save the product in an XML file
         filename = tmpdir.join("she_bfd_training_data.xml")
         write_pickled_product(product, filename)
