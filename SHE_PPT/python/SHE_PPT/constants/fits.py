--- conflicted
+++ resolved
@@ -25,15 +25,10 @@
 FITS_VERSION_LABEL = "FITS_VER"
 FITS_DEF_LABEL = "FITS_DEF"
 SHE_FLAG_VERSION_LABEL = "SFLAGVER"
-<<<<<<< HEAD
-GAIN_LABEL = "CCDGAIN"
+GAIN_LABEL = "GAIN"
 READ_NOISE_LABEL = "RDNOISE"
 EXPTIME_LABEL = "EXPTIME"
 ZERO_POINT_LABEL = "MAGZEROP"
-=======
-GAIN_LABEL = "GAIN"
-READ_NOISE_LABEL = "RDNOISE"
->>>>>>> c9d32aab
 SCALE_LABEL = "GS_SCALE"
 STAMP_SIZE_LABEL = "SSIZE"
 MODEL_HASH_LABEL = "MHASH"
