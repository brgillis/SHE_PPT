--- conflicted
+++ resolved
@@ -40,11 +40,7 @@
 
 @EL_run_only_once
 def warn_hash_any_deprecated():
-<<<<<<< HEAD
     logger.warning("SHE_PPT.utility.hash_any has been moved to EL_PythonUtils.utilities.hash_any. "
-=======
-    logger.warning("SHE_PPT.utility.hash_any has been moved to EL_PythonUtils.utilities.hash_any. " +
->>>>>>> 24b84e9e
                    "Please update to use that, as this wrapper will be deprecated in a future version.")
 
 
@@ -55,11 +51,7 @@
 
 @EL_run_only_once
 def warn_time_to_timestamp_deprecated():
-<<<<<<< HEAD
     logger.warning("SHE_PPT.utility.time_to_timestamp has been moved to EL_PythonUtils.utilities.time_to_timestamp. "
-=======
-    logger.warning("SHE_PPT.utility.time_to_timestamp has been moved to EL_PythonUtils.utilities.time_to_timestamp. " +
->>>>>>> 24b84e9e
                    "Please update to use that, as this wrapper will be deprecated in a future version.")
 
 
@@ -70,11 +62,7 @@
 
 @EL_run_only_once
 def warn_get_arguments_string_deprecated():
-<<<<<<< HEAD
     logger.warning("SHE_PPT.utility.get_arguments_string has been moved to EL_PythonUtils.utilities.get_arguments_string. "
-=======
-    logger.warning("SHE_PPT.utility.get_arguments_string has been moved to EL_PythonUtils.utilities.get_arguments_string. " +
->>>>>>> 24b84e9e
                    "Please update to use that, as this wrapper will be deprecated in a future version.")
 
 
@@ -85,11 +73,7 @@
 
 @EL_run_only_once
 def warn_run_only_once_deprecated():
-<<<<<<< HEAD
     logger.warning("SHE_PPT.utility.run_only_once has been moved to EL_PythonUtils.utilities.run_only_once. "
-=======
-    logger.warning("SHE_PPT.utility.run_only_once has been moved to EL_PythonUtils.utilities.run_only_once. " +
->>>>>>> 24b84e9e
                    "Please update to use that, as this wrapper will be deprecated in a future version.")
 
 
@@ -146,12 +130,8 @@
     minor_version = int(period_split_version[1])
 
     if major_version < 0 or major_version > 99 or minor_version < 0 or minor_version > 99:
-<<<<<<< HEAD
-        raise ValueError("version (" + version + ") is in incorrect format. Format must be 'X.X.X', where each X is "
-=======
-        raise ValueError("version (" + version + ") is in incorrect format. Format must be 'X.X.X', where each X is " +
->>>>>>> 24b84e9e
-                         "0-99.")
+        raise ValueError("version (%s) is in incorrect format. Format must be 'X.X.X', where each X is "
+                         "0-99."%version)
 
     # Ensure the string is two characters long for both the major and minor version
     major_version_string = str(major_version) if major_version > 9 else "0" + str(major_version)
