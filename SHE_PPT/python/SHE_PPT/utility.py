--- conflicted
+++ resolved
@@ -312,20 +312,8 @@
 # Value testing functions
 
 
-<<<<<<< HEAD
 def is_any_type_of_none(value: Any) -> bool:
-    """Quick function to check if a value (which might be a string) is None or empty
-    """
-    try:
-        return value in (None, "None", "", "data/None", "data/")
-    except (TypeError, ValueError):
-        # We might get an exception if the value is of certain types, such as a numpy array. In that case,
-        # it's not None as understood here, so return False
-        return False
-=======
-def is_any_type_of_none(value: Union[None, str]) -> bool:
     """Quick function to check if a value (which might be a string) is None or empty.
->>>>>>> a7d5f51f
 
     Parameters
     ----------
