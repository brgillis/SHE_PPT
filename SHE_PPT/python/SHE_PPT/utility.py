--- conflicted
+++ resolved
@@ -258,12 +258,8 @@
 
 # Value testing functions
 
-<<<<<<< HEAD
-def is_any_type_of_none(value: Union[None, str]) -> bool:
-=======
 
 def is_any_type_of_none(value: Any) -> bool:
->>>>>>> ac55b57c
     """Quick function to check if a value (which might be a string) is None or empty.
 
     Parameters
