--- conflicted
+++ resolved
@@ -193,13 +193,9 @@
             f.write(
                 product.toDOM().toprettyxml(encoding="utf-8").decode("utf-8"))
     except AttributeError as e:
-<<<<<<< HEAD
-        if not "has no attribute 'toDOM'" in str(e):
-=======
         if not allow_pickled:
             raise
         if not "object has no attribute 'toDOM'" in str(e):
->>>>>>> 7514cd2e
             raise
         logger.warn(
             "XML writing is not available; falling back to pickled writing instead.")
@@ -379,36 +375,37 @@
         # input filename
         return filename
 
+
 def update_xml_with_value(filename):
     """ Updates xml files with value 
-    
+
     Checks for <Key><\Key> not followed by <Value><\Value> 
     """
-    lines=open(filename).readlines()
-    keyLines=[ii for ii,line in enumerate(lines) if '<Key>' in line]
-    badLines = [idx for idx in keyLines if '<Value>' not in lines[idx+1]]
+    lines = open(filename).readlines()
+    keyLines = [ii for ii, line in enumerate(lines) if '<Key>' in line]
+    badLines = [idx for idx in keyLines if '<Value>' not in lines[idx + 1]]
     if badLines:
         print("%s has incorrect parameter settings, missing <Value> in lines: %s"
-              % (filename,','.join(map(str,badLines))))
+              % (filename, ','.join(map(str, badLines))))
         # Do update
-        for ii,idx in enumerate(badLines):
+        for ii, idx in enumerate(badLines):
             # Check next 3 lines for String/Int etc Value
-            
-            info=[line for line in lines[idx+1+ii:min(idx+4+ii,len(lines)-1)] if 'Value>' in line]
-            newLine=None
-            nDefaults=0
+
+            info = [line for line in lines[idx + 1 + ii:min(idx + 4 + ii, len(lines) - 1)] if 'Value>' in line]
+            newLine = None
+            nDefaults = 0
             if info:
-                dataValue=info[0].split('Value>')[1].split('<')[0]
-                if len(dataValue)>0:
-                    newLine=lines[idx+ii].split('<Key>')[0]+'<Value>%s</Value>\n' % dataValue
-                    
+                dataValue = info[0].split('Value>')[1].split('<')[0]
+                if len(dataValue) > 0:
+                    newLine = lines[idx + ii].split('<Key>')[0] + '<Value>%s</Value>\n' % dataValue
+
             if not newLine:
                 # Add random string...
-                newLine=lines[idx+ii].split('<Key>')[0]+'<Value>dkhf</Value>\n'
-                nDefaults+=1
-            lines=lines[:idx+ii+1]+[newLine]+lines[idx+ii+1:]
-            open(filename,'w').writelines(lines)
-            print('Updated %s lines in %s: nDefaults=%s' % 
-                  (len(badLines),filename,nDefaults))
+                newLine = lines[idx + ii].split('<Key>')[0] + '<Value>dkhf</Value>\n'
+                nDefaults += 1
+            lines = lines[:idx + ii + 1] + [newLine] + lines[idx + ii + 1:]
+            open(filename, 'w').writelines(lines)
+            print('Updated %s lines in %s: nDefaults=%s' %
+                  (len(badLines), filename, nDefaults))
     else:
         print('No updates required')