""" @file calibrated_frame_product.py

    Created 17 Nov 2017

    Functions to create and output a calibrated_frame data product.

    Origin: OU-VIS
"""

# Copyright (C) 2012-2020 Euclid Science Ground Segment
#
# This library is free software; you can redistribute it and/or modify it under the terms of the GNU Lesser General
# Public License as published by the Free Software Foundation; either version 3.0 of the License, or (at your option)
# any later version.
#
# This library is distributed in the hope that it will be useful, but WITHOUT ANY WARRANTY; without even the implied
# warranty of MERCHANTABILITY or FITNESS FOR A PARTICULAR PURPOSE. See the GNU Lesser General Public License for more
# details.
#
# You should have received a copy of the GNU Lesser General Public License along with this library; if not, write to
# the Free Software Foundation, Inc., 51 Franklin Street, Fifth Floor,
# Boston, MA 02110-1301 USA

from EuclidDmBindings.dpd.vis.raw.calibratedframe_stub import dpdVisCalibratedFrame
import EuclidDmBindings.pro.vis_stub as vis_pro
from EuclidDmBindings.sys.dss_stub import dataContainer
import HeaderProvider.GenericHeaderProvider as HeaderProvider
from SHE_PPT.file_io import read_xml_product, find_aux_file


sample_file_name = "SHE_PPT/sample_calibrated_frame.xml"


def init():
    """
        Adds some extra functionality to the DpdSheAstrometry product
    """

    binding_class = dpdVisCalibratedFrame

    # Add the data file name methods

    binding_class.set_data_filename = __set_data_filename
    binding_class.get_data_filename = __get_data_filename

    binding_class.set_psf_filename = __set_psf_filename
    binding_class.get_psf_filename = __get_psf_filename

    binding_class.set_bkg_filename = __set_bkg_filename
    binding_class.get_bkg_filename = __get_bkg_filename

    binding_class.set_wgt_filename = __set_wgt_filename
    binding_class.get_wgt_filename = __get_wgt_filename

    binding_class.get_all_filenames = __get_all_filenames

    return


def __set_data_filename(self, filename):
    self.Data.DataStorage.DataContainer.FileName = filename


def __get_data_filename(self):
    return self.Data.DataStorage.DataContainer.FileName


def __set_psf_filename(self, filename):
    if not hasattr(self.Data, "PsfModelStorage"):
        self.Data.PsfModelStorage = create_vis_psf_storage(filename)
    elif self.Data.PsfModelStorage is None:
        self.Data.PsfModelStorage = create_vis_psf_storage(filename)
    else:
        self.Data.PsfModelStorage.DataContainer.FileName = filename


def __get_psf_filename(self):
    if hasattr(self.Data, "PsfModelStorage"):
        if self.Data.PsfModelStorage is not None:
            return self.Data.PsfModelStorage.DataContainer.FileName
    return None


def __set_bkg_filename(self, filename):
    if not hasattr(self.Data, "BackgroundStorage"):
        self.Data.BackgroundStorage = create_vis_bkg_storage(filename)
    elif self.Data.BackgroundStorage is None:
        self.Data.BackgroundStorage = create_vis_bkg_storage(filename)
    else:
        self.Data.BackgroundStorage.DataContainer.FileName = filename


def __get_bkg_filename(self):
    if hasattr(self.Data, "BackgroundStorage"):
        if self.Data.BackgroundStorage is not None:
            return self.Data.BackgroundStorage.DataContainer.FileName
    return None


def __set_wgt_filename(self, filename):
    if not hasattr(self.Data, "WeightStorage"):
        self.Data.WeightStorage = create_vis_wgt_storage(filename)
    elif self.Data.WeightStorage is None:
        self.Data.WeightStorage = create_vis_wgt_storage(filename)
    else:
        self.Data.WeightStorage.DataContainer.FileName = filename


def __get_wgt_filename(self):
    if hasattr(self.Data, "WeightStorage"):
        if self.Data.WeightStorage is not None:
            return self.Data.WeightStorage.DataContainer.FileName
    return None


def __get_all_filenames(self):

    all_filenames = [self.get_data_filename(),
                     self.get_psf_filename(),
                     self.get_bkg_filename(),
                     self.get_wgt_filename(), ]

    return all_filenames


<<<<<<< HEAD
def create_dpd_vis_calibrated_frame(data_filename='default_filename.fits',
                                    bkg_filename=None,
                                    wgt_filename=None):
=======
def create_dpd_vis_calibrated_frame(filename='',
                                    psf_filename='',
                                    bkg_filename='',
                                    wgt_filename=''):
>>>>>>> 7514cd2e
    """
        @TODO fill in docstring
    """

    dpd_vis_calibrated_frame = read_xml_product(
        find_aux_file(sample_file_name), allow_pickled=False)

    # Overwrite the header with a new one to update the creation date (among
    # other things)
    dpd_vis_calibrated_frame.Header = HeaderProvider.createGenericHeader("SHE")

<<<<<<< HEAD
    dpd_vis_calibrated_frame.set_data_filename(data_filename)
    if bkg_filename is not None:
        dpd_vis_calibrated_frame.set_bkg_filename(bkg_filename)
    if wgt_filename is not None:
        dpd_vis_calibrated_frame.set_wgt_filename(wgt_filename)
=======
    __set_data_filename(dpd_vis_calibrated_frame, filename)
    __set_psf_filename(dpd_vis_calibrated_frame, psf_filename)
    __set_bkg_filename(dpd_vis_calibrated_frame, bkg_filename)
    __set_wgt_filename(dpd_vis_calibrated_frame, wgt_filename)
>>>>>>> 7514cd2e

    return dpd_vis_calibrated_frame


def init_storage(type, filename, format, version, filestatus):

    data_storage = type()

    data_storage.format = format
    data_storage.version = version

    data_storage.DataContainer = dataContainer()
    data_storage.DataContainer.FileName = filename
    data_storage.DataContainer.filestatus = filestatus

    return data_storage


def create_vis_data_storage(filename, format="vis.calibratedFrame", version="0.1", filestatus="PROPOSED"):

    data_storage = init_storage(
        vis_pro.visCalibratedStorageFitsFile, filename, format, version, filestatus)

    return data_storage


def create_vis_psf_storage(filename, format="vis.psfModel", version="0.1", filestatus="PROPOSED"):

    data_storage = init_storage(
        vis_pro.visPsfModelStorageFitsFile, filename, format, version, filestatus)

    return data_storage


def create_vis_bkg_storage(filename, format="vis.backgroundMap", version="0.1", filestatus="PROPOSED"):

    data_storage = init_storage(
        vis_pro.visBackgroundStorageFitsFile, filename, format, version, filestatus)

    return data_storage


def create_vis_wgt_storage(filename, format="vis.weightMap", version="0.1", filestatus="PROPOSED"):

    data_storage = init_storage(
        vis_pro.visWeightStorageFitsFile, filename, format, version, filestatus)

    return data_storage<|MERGE_RESOLUTION|>--- conflicted
+++ resolved
@@ -123,16 +123,10 @@
     return all_filenames
 
 
-<<<<<<< HEAD
-def create_dpd_vis_calibrated_frame(data_filename='default_filename.fits',
-                                    bkg_filename=None,
-                                    wgt_filename=None):
-=======
 def create_dpd_vis_calibrated_frame(filename='',
                                     psf_filename='',
                                     bkg_filename='',
                                     wgt_filename=''):
->>>>>>> 7514cd2e
     """
         @TODO fill in docstring
     """
@@ -144,18 +138,10 @@
     # other things)
     dpd_vis_calibrated_frame.Header = HeaderProvider.createGenericHeader("SHE")
 
-<<<<<<< HEAD
-    dpd_vis_calibrated_frame.set_data_filename(data_filename)
-    if bkg_filename is not None:
-        dpd_vis_calibrated_frame.set_bkg_filename(bkg_filename)
-    if wgt_filename is not None:
-        dpd_vis_calibrated_frame.set_wgt_filename(wgt_filename)
-=======
     __set_data_filename(dpd_vis_calibrated_frame, filename)
     __set_psf_filename(dpd_vis_calibrated_frame, psf_filename)
     __set_bkg_filename(dpd_vis_calibrated_frame, bkg_filename)
     __set_wgt_filename(dpd_vis_calibrated_frame, wgt_filename)
->>>>>>> 7514cd2e
 
     return dpd_vis_calibrated_frame
 
