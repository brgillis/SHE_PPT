""" @file calibrated_frame_product.py

    Created 17 Nov 2017

    Functions to create and output a calibrated_frame data product.
    
    Origin: OU-VIS
"""

# Copyright (C) 2012-2020 Euclid Science Ground Segment      
#        
# This library is free software; you can redistribute it and/or modify it under the terms of the GNU Lesser General    
# Public License as published by the Free Software Foundation; either version 3.0 of the License, or (at your option)    
# any later version.    
#        
# This library is distributed in the hope that it will be useful, but WITHOUT ANY WARRANTY; without even the implied    
# warranty of MERCHANTABILITY or FITNESS FOR A PARTICULAR PURPOSE. See the GNU Lesser General Public License for more    
# details.    
#        
# You should have received a copy of the GNU Lesser General Public License along with this library; if not, write to    
# the Free Software Foundation, Inc., 51 Franklin Street, Fifth Floor, Boston, MA 02110-1301 USA


# import HeaderProvider.GenericHeaderProvider as HeaderProvider # FIXME
# import EuclidDmBindings.she.she_stub as vis_dpd # FIXME

import EuclidDmBindings.dpd.vis_stub as vis_dpd
import EuclidDmBindings.pro.vis_stub as vis_pro

from EuclidDmBindings.sys.dss_stub import dataContainer
from EuclidDmBindings.bas.imp.eso_stub import dataProduct
from EuclidDmBindings.ins_stub import baseInstrument 
from EuclidDmBindings.pro import le1_stub as le1
from EuclidDmBindings.pro.le1 import vis_stub as le1vis  


import HeaderProvider.GenericHeaderProvider as HeaderProvider

def init():
    """
        Adds some extra functionality to the DpdSheAstrometry product
    """
    
    binding_class = vis_dpd.dpdCalibratedFrame

    # Add the data file name methods
    
    binding_class.set_data_filename = __set_data_filename
    binding_class.get_data_filename = __get_data_filename
    
    binding_class.set_psf_filename = __set_psf_filename
    binding_class.get_psf_filename = __get_psf_filename
    
    binding_class.set_bkg_filename = __set_bkg_filename
    binding_class.get_bkg_filename = __get_bkg_filename
    
    binding_class.set_wgt_filename = __set_wgt_filename
    binding_class.get_wgt_filename = __get_wgt_filename
    
<<<<<<< HEAD
    binding_class.get_all_filenames = __get_all_filenames
    
    binding_class.has_files = True
=======
    binding_class.set_bkg_filename = __set_filename
    binding_class.get_bkg_filename = __get_filename
>>>>>>> 2376115a
    
    return

def __set_data_filename(self, filename):
    self.Data.DataStorage.DataContainer.FileName = filename

def __get_data_filename(self):
    return self.Data.DataStorage.DataContainer.FileName

def __set_psf_filename(self, filename):
    if not hasattr(self.Data, "PsfModelStorage"):
        self.Data.PsfModelStorage = create_vis_data_storage(filename)
    else:
        self.Data.PsfModelStorage.DataContainer.FileName = filename

def __get_psf_filename(self):
    if hasattr(self.Data, "PsfModelStorage"):
        return self.Data.PsfModelStorage.DataContainer.FileName
    return None

def __set_bkg_filename(self, filename):
    if not hasattr(self.Data, "BackgroundStorage"):
        self.Data.BackgroundStorage = create_vis_data_storage(filename)
    else:
        self.Data.BackgroundStorage.DataContainer.FileName = filename

def __get_bkg_filename(self):
    if hasattr(self.Data, "BackgroundStorage"):
        return self.Data.BackgroundStorage.DataContainer.FileName
    else:
        return None

def __set_wgt_filename(self, filename):
    if not hasattr(self.Data, "WeightStorage"):
        self.Data.WeightStorage = create_vis_data_storage(filename)
    else:
        self.Data.WeightStorage.DataContainer.FileName = filename

def __get_wgt_filename(self):
    if hasattr(self.Data, "WeightStorage"):
        return self.Data.WeightStorage.DataContainer.FileName
    else:
        return None

<<<<<<< HEAD
def __get_all_filenames(self):
    
    all_filenames = [self.get_data_filename(),
                     self.get_psf_filename(),
                     self.get_bkd_filename(),
                     self.get_wgt_filename()]
    
    return all_filenames

def create_dpd_vis_calibrated_frame(filename = 'vis_calibrated_frame.fits'):
=======
def __set_bkg_filename(self, filename):
    self.Data.BkgDataContainer.FileName = filename

def __get_bkg_filename(self):
    return self.Data.BkgDataContainer.FileName

class DpdSheCalibratedFrameProduct: # @FIXME
    def __init__(self):
        self.Header = None
        self.Data = None
    def validateBinding(self):
        return False
        
class SheCalibratedFrameProduct: # @FIXME
    def __init__(self):
        self.format = None
        self.version = None
        self.DataContainer = None
        
class DataContainer: # @FIXME
    def __init__(self):
        self.FileName = None
        self.filestatus = None

def create_dpd_she_calibrated_frame(filename = None,
                                    bkg_filename = None):
>>>>>>> 2376115a
    """
        @TODO fill in docstring
    """
    
    dpd_vis_calibrated_frame = vis_dpd.dpdCalibratedFrame()
    
    dpd_vis_calibrated_frame.Header = HeaderProvider.createGenericHeader("VIS")
    
    dpd_vis_calibrated_frame.Data = create_vis_calibrated_frame(filename)
    
    return dpd_vis_calibrated_frame

# Add a useful alias
create_calibrated_frame_product = create_dpd_vis_calibrated_frame

<<<<<<< HEAD
def create_vis_calibrated_frame(filename = None):
=======
def create_she_calibrated_frame(filename = None,
                                bkg_filename = None):
>>>>>>> 2376115a
    """
        @TODO fill in docstring
    """
    
    vis_calibrated_frame = vis_pro.calibratedFrameVIS()
    
    # Attributes inherited from imgBaseFrame
    
    vis_calibrated_frame.ImgType = create_img_type()
    vis_calibrated_frame.ImgNumber = 36
    vis_calibrated_frame.AxisNumber = 2
    vis_calibrated_frame.AxisLengths = "4096 4132"
    vis_calibrated_frame.DataSize = -32
    vis_calibrated_frame.DataLength = 4096*4132
    
    # Attributes inherited from baseFrameVis
    
    vis_calibrated_frame.Instrument = create_vis_instrument()
    vis_calibrated_frame.Filter = "VIS"
    vis_calibrated_frame.InstrumentMode = "Science"
    vis_calibrated_frame.ObservationMode = "ScienceWide"
    vis_calibrated_frame.ReconsOrbit = create_vis_recons_orbit()
    vis_calibrated_frame.Readout = create_vis_readout()
    vis_calibrated_frame.ShutterUnit = create_vis_shutter_unit()
    vis_calibrated_frame.CalibUnit = create_vis_calib_unit()
    vis_calibrated_frame.ChargedInduced = create_vis_charged_induced()
    
    # Attributes unique to calibratedFrameVis
    
    vis_calibrated_frame.DataStorage = create_vis_data_storage(filename,"vis.reducedFrameVIS")
    
    return vis_calibrated_frame

def create_img_type():
    
    img_type = dataProduct()
    
    img_type.Category = "SCIENCE"
    img_type.FirstType = "OBJECT"
    img_type.SecondType = "SKY"
    img_type.ThirdType = "WIDE"
    img_type.Technique = "IMAGE"
    
    return img_type

def create_vis_instrument():
    
    instrument = baseInstrument()
    
    instrument.InstrumentName = "VIS Instrument"
    instrument.TelescopeName = "Telescope"
    
    return instrument

def create_vis_recons_orbit():
    
    recons_orbit = le1.spacecraftOrbit()
    
    recons_orbit.Position = "999.0 999.0 999.0"
    recons_orbit.Velocity = "999.0 999.0 999.0"
    recons_orbit.SolarAspectAngle = 999.0
    
    return recons_orbit

def create_vis_readout():
    
    readout = le1vis.visReadoutMode()
    
    readout.ReadoutModeMethod = "NominalScience"
    readout.StartTime = "2006-05-05T18:00:00.000Z"
    readout.ParallelRegFrequency = 999.0
    readout.SerialRegFrequency = 999.0
    
    return readout

def create_vis_shutter_unit():
    
    shutter_unit = le1vis.shutterUnit()

    shutter_unit.Status = "OPENED"
    
    return shutter_unit

def create_vis_calib_unit():
    
    calib_unit = le1.calibUnit()
    
    calib_unit.Status = False
    
    return calib_unit

def create_vis_charged_induced():
    
    charged_induced = le1vis.chargedInduced()
    
    charged_induced.Status = False
    charged_induced.IntensityLevel = 999.0
    
    return charged_induced
    
def create_vis_data_storage(filename, format="vis.reducedFrameVIS", version="0.0", filestatus="PROPOSED"):
    
    data_storage = vis_pro.reducedFrameFitsFileVIS()
    
    data_storage.format = format
    data_storage.version = version
    
    data_storage.DataContainer = dataContainer()
    data_storage.DataContainer.FileName = filename
    data_storage.DataContainer.filestatus = filestatus
    
<<<<<<< HEAD
    return data_storage
=======
    she_calibrated_frame.BkgDataContainer = DataContainer()
    she_calibrated_frame.BkgDataContainer.FileName = bkg_filename
    she_calibrated_frame.BkgDataContainer.filestatus = "PROPOSED"
    
    return she_calibrated_frame
>>>>>>> 2376115a
<|MERGE_RESOLUTION|>--- conflicted
+++ resolved
@@ -57,15 +57,6 @@
     binding_class.set_wgt_filename = __set_wgt_filename
     binding_class.get_wgt_filename = __get_wgt_filename
     
-<<<<<<< HEAD
-    binding_class.get_all_filenames = __get_all_filenames
-    
-    binding_class.has_files = True
-=======
-    binding_class.set_bkg_filename = __set_filename
-    binding_class.get_bkg_filename = __get_filename
->>>>>>> 2376115a
-    
     return
 
 def __set_data_filename(self, filename):
@@ -109,45 +100,13 @@
     else:
         return None
 
-<<<<<<< HEAD
-def __get_all_filenames(self):
-    
-    all_filenames = [self.get_data_filename(),
-                     self.get_psf_filename(),
-                     self.get_bkd_filename(),
-                     self.get_wgt_filename()]
-    
-    return all_filenames
-
-def create_dpd_vis_calibrated_frame(filename = 'vis_calibrated_frame.fits'):
-=======
 def __set_bkg_filename(self, filename):
     self.Data.BkgDataContainer.FileName = filename
 
 def __get_bkg_filename(self):
     return self.Data.BkgDataContainer.FileName
 
-class DpdSheCalibratedFrameProduct: # @FIXME
-    def __init__(self):
-        self.Header = None
-        self.Data = None
-    def validateBinding(self):
-        return False
-        
-class SheCalibratedFrameProduct: # @FIXME
-    def __init__(self):
-        self.format = None
-        self.version = None
-        self.DataContainer = None
-        
-class DataContainer: # @FIXME
-    def __init__(self):
-        self.FileName = None
-        self.filestatus = None
-
-def create_dpd_she_calibrated_frame(filename = None,
-                                    bkg_filename = None):
->>>>>>> 2376115a
+def create_dpd_vis_calibrated_frame(filename = 'vis_calibrated_frame.fits'):
     """
         @TODO fill in docstring
     """
@@ -163,12 +122,7 @@
 # Add a useful alias
 create_calibrated_frame_product = create_dpd_vis_calibrated_frame
 
-<<<<<<< HEAD
 def create_vis_calibrated_frame(filename = None):
-=======
-def create_she_calibrated_frame(filename = None,
-                                bkg_filename = None):
->>>>>>> 2376115a
     """
         @TODO fill in docstring
     """
@@ -280,12 +234,4 @@
     data_storage.DataContainer.FileName = filename
     data_storage.DataContainer.filestatus = filestatus
     
-<<<<<<< HEAD
-    return data_storage
-=======
-    she_calibrated_frame.BkgDataContainer = DataContainer()
-    she_calibrated_frame.BkgDataContainer.FileName = bkg_filename
-    she_calibrated_frame.BkgDataContainer.filestatus = "PROPOSED"
-    
-    return she_calibrated_frame
->>>>>>> 2376115a
+    return data_storage