--- conflicted
+++ resolved
@@ -75,12 +75,8 @@
         y = coords[1]
 
         if group_id == -1:
-<<<<<<< HEAD
+            # Object is not grouped
             my_mask = mask
-=======
-            # Object is not grouped
-            mymask = mask
->>>>>>> 9185b45e
         else:
             # Object is grouped so its segmentation mask will overlap with other objects'
             # We want the mask to be only the pixels closest to this object in the group.
