--- conflicted
+++ resolved
@@ -286,17 +286,12 @@
         self.__set_workdir_args()
         self.__write_mock_pipeline_config()
 
-<<<<<<< HEAD
+        # Set to raise an error on any deprecation warnings, to be sure they're caught and fixed in tests
+        warnings.simplefilter("error", category = AstropyDeprecationWarning)
+
     @pytest.fixture(scope = "session", autouse = True)
     def _teardown(self, request):
         """Method set up to be run at session-level, to define the `teardown` method to be run at end of all tests.
         """
 
-        request.addfinalizer(self.teardown)
-=======
-        # Set to raise an error on any deprecation warnings, to be sure they're caught and fixed in tests
-        warnings.simplefilter("error", category = AstropyDeprecationWarning)
->>>>>>> 5cd5c2ff
-
-        # Set to raise an error on any deprecation warnings, to be sure they're caught and fixed in tests
-        warnings.simplefilter("error", category = AstropyDeprecationWarning)+        request.addfinalizer(self.teardown)