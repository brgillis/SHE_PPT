--- conflicted
+++ resolved
@@ -274,11 +274,8 @@
         self.__set_workdir_args()
         self.__write_mock_pipeline_config()
 
-<<<<<<< HEAD
-=======
-        # Set log level to debug to make sure there aren't any issues with logging strings
-        set_log_level_debug()
-
->>>>>>> 102ae13a
+        # Set to raise an error on any deprecation warnings, to be sure they're caught and fixed in tests
+        warnings.simplefilter("error", category = AstropyDeprecationWarning)
+
         # Set to raise an error on any deprecation warnings, to be sure they're caught and fixed in tests
         warnings.simplefilter("error", category = AstropyDeprecationWarning)