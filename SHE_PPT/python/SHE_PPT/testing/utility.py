--- conflicted
+++ resolved
@@ -286,17 +286,12 @@
         self.__set_workdir_args()
         self.__write_mock_pipeline_config()
 
-<<<<<<< HEAD
     @pytest.fixture(scope = "session", autouse = True)
     def _teardown(self, request):
         """Method set up to be run at session-level, to define the `teardown` method to be run at end of all tests.
         """
 
         request.addfinalizer(self.teardown)
-=======
-        # Set log level to debug to make sure there aren't any issues with logging strings
-        set_log_level_debug()
 
         # Set to raise an error on any deprecation warnings, to be sure they're caught and fixed in tests
-        warnings.simplefilter("error", category = AstropyDeprecationWarning)
->>>>>>> 102ae13a
+        warnings.simplefilter("error", category = AstropyDeprecationWarning)