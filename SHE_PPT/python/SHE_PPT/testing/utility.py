--- conflicted
+++ resolved
@@ -74,11 +74,10 @@
             self._args = self._make_mock_args()
         return self._args
 
-<<<<<<< HEAD
     @args.setter
     def args(self, args: Namespace) -> None:
         self._args = args
-=======
+
     @property
     def d_args(self) -> Dict[str, Any]:
         """ Similar to the args attribute, except converted to a Dict. This is used for any functions which
@@ -89,7 +88,6 @@
         if self._d_args is None:
             self._d_args = vars(self.args)
         return self._d_args
->>>>>>> 9d2fec0d
 
     # Class methods, for when setup/teardown_class can be used
 
@@ -146,10 +144,6 @@
         if cls.workdir is None:
             cls.workdir = os.path.split(qualified_filename)[0]
 
-<<<<<<< HEAD
-    def setup(self) -> None:
-        """Overridable method, where the user can specify any unique setup for a given testing class."""
-=======
     def setup_workdir(self) -> None:
         """Overridable method, where the user can specify any unique setup for a given testing class, to be performed
            before the workdir is setup. This is normally used when it's needed to download test data, which will set
@@ -161,7 +155,6 @@
         """Overridable method, where the user can specify any unique setup for a given testing class, to be performed
            after the workdir is setup.
         """
->>>>>>> 9d2fec0d
         return None
 
     @pytest.fixture(scope = 'class')
