""" @file testing/utility.py

    Created 29 Oct 2021

    Utility classes and functions for unit testing
"""

from __future__ import annotations

__updated__ = "2021-08-16"

# Copyright (C) 2012-2020 Euclid Science Ground Segment
#
# This library is free software; you can redistribute it and/or modify it under the terms of the GNU Lesser General
# Public License as published by the Free Software Foundation; either version 3.0 of the License, or (at your option)
# any later version.
#
# This library is distributed in the hope that it will be useful, but WITHOUT ANY WARRANTY; without even the implied
# warranty of MERCHANTABILITY or FITNESS FOR A PARTICULAR PURPOSE. See the GNU Lesser General Public License for more
# details.
#
# You should have received a copy of the GNU Lesser General Public License along with this library; if not, write to
# the Free Software Foundation, Inc., 51 Franklin Street, Fifth Floor,
# Boston, MA 02110-1301 USA

import os
import warnings
from argparse import Namespace
from typing import Any, Dict, Optional, Type

import pytest
from astropy.utils.exceptions import AstropyDeprecationWarning
from py.path import local
from pytest import TempdirFactory

from ElementsServices.DataSync import DataSync
from SHE_PPT import mdb
from SHE_PPT.argument_parser import CA_LOGDIR, CA_PIPELINE_CONFIG, CA_WORKDIR
from SHE_PPT.constants.config import ConfigKeys
from SHE_PPT.constants.test_data import (MDB_PRODUCT_FILENAME, MER_FINAL_CATALOG_LISTFILE_FILENAME,
                                         SHE_EXPOSURE_SEGMENTATION_MAPS_LISTFILE_FILENAME,
                                         SHE_PSF_MODEL_IMAGES_LISTFILE_FILENAME, SHE_STACK_SEGMENTATION_MAP_FILENAME,
                                         SYNC_CONF,
                                         TEST_DATA_LOCATION,
                                         TEST_FILES_DATA_STACK, TEST_FILES_MDB,
                                         VIS_CALIBRATED_FRAME_LISTFILE_FILENAME, VIS_STACKED_FRAME_PRODUCT_FILENAME, )
from SHE_PPT.file_io import symlink_contents
from SHE_PPT.logging import set_log_level_debug
from SHE_PPT.she_frame_stack import SHEFrameStack
from SHE_PPT.testing.mock_pipeline_config import MockPipelineConfigFactory

ENVVAR_WORKSPACE = "WORKSPACE"

MSG_CANT_FIND_FILE = "Cannot find file: %s"


class SheTestCase:
    """A base class to be used as a parent for all testing classes throughout the project (except where there's a good
    reason not to). This class performs the following tasks at the beginning of each test run:

    1. Sets the logging level to DEBUG, to ensure that any bugs in debug-level logging are caught during tests.
    2. Sets the WORKSPACE environment variable to be unique to the user, if it's not already set, so that any
       downloaded data will be stored in a unique location for each user; preventing conflicts from arising.
    3. Sets it so that any warning raised from the use of deprecated PF-SHE functions or parameters will be raised as
       an exception.
    4. Prepares a workdir for the tests (assigned to the `self.workdir` attribute) using `pytest`'s `tmpdir` fixture,
       with all test data symlinked to it, as well as a logging directory (assigned to the `self.logdir` attribute).
    5. Creates a mock pipeline configuration dictionary at `self.pipeline_config`.
    6. Creates a mock `Namespace` for read-in arguments at `self.args`, along with dictionary equivalent `d_args`.

    This class provides the following features for subclasses to use:

    1. Overridable method `setup_workdir`, which can be used to handle any downloading of data needed for unit
       tests, along with various convenience functions to download commonly-used test data, which can be used within
       this method:

        - `_download_mdb`
        - `_download_datastack`

       The formats of these methods can be followed if a download of other data is required. It is important that,
       if any data is downloaded, the method `_finalize_download` is called, passing to it the
       download-location-relative filename of any file downloaded and the `DataSync` object used to download it. This
       is used to determine the location to which data was downloaded. (This is already done by the methods listed
       above, and so does not need to be done with them.)

       See the documentation for the `setup_workdir` method for more details and example implementations.

    2. Overridable method `post_setup`, to handle any other setup tasks the user desires for tests,
       outside of downloading test data. See the documentation for this method for example implementations.

    3. Overridable method `teardown`, to handle any teardown tasks the user desires for a test. This should generally
       not be needed, as all data should be written to the workdir, and `pytest`'s `tmpdir` fixture will automatically
       handle deleting old directories created with this fixture, but it is provided in case it proves to be necessary.

    4. Overridable method `_make_mock_args`, which is used to create the mock `Namespace`, `self.args`.

    5. Overridable class attribute `pipeline_config_factory_type`, which is a class that will be used to create a mock
       pipeline configuration dictionary at `self.pipeline_config`. It is possible to generate a custom pipeline
       config by creating a new class that inherits from `MockPipelineConfigFactory`. overriding its
       `_make_pipeline_config` method to set the desired configuration, and then passing the class to this attribute as
       e.g.:

        ```
        class MyMockPipelineConfigFactory(MockPipelineConfigFactory):

            _config_keys = AnalysisConfigKeys

            def _make_pipeline_config(self):
                config = super()._make_pipeline_config()
                config[AnalysisConfigKeys.ES_METHODS] = "KSB REGAUSS"
                return config

        class MyTestCase(SheTestCase):
            pipeline_config_factory_type = MyMockPipelineConfigFactory
            ...
        ```

    Attributes
    ----------

    download_dir : str or None
        The location to which test data was downloaded, if any.
    workdir : str or None
        The path to the workdir created to be used for testing.
    logdir : str or None
        The path to the logging directory created to be used for testing.

    args : Namespace
    d_args : Dict[str, Any]
    pipeline_config : Dict[str, Any] or None
        The pipeline configuration dictionary created for use in testing.

    mdb_filename : str or None
        The filename of the MDB file downloaded, if any.
    data_stack : SHEFrameStack or None
        The SHEFrameStack download for testing, if any.

    pipeline_config_factory_type : Type[MockPipelineConfigFactory]
        The class to be used to create the mock pipeline configuration dictionary.
    mock_pipeline_config_factory : MockPipelineConfigFactory or None
        The instance of the class specified by `pipeline_config_factory_type` that was used to create the mock
        pipeline configuration dictionary.
    """

    download_dir: Optional[str] = None
    workdir: Optional[str] = None
    logdir: Optional[str] = None

    _args: Optional[Namespace] = None
    _d_args: Optional[Dict[str, Any]] = None

    pipeline_config: Optional[Dict[ConfigKeys, Any]] = None

    mdb_filename: Optional[str] = None
    data_stack: Optional[SHEFrameStack] = None

    pipeline_config_factory_type: Type[MockPipelineConfigFactory] = MockPipelineConfigFactory
    mock_pipeline_config_factory: Optional[MockPipelineConfigFactory] = None

    _tmpdir_factory: Optional[TempdirFactory] = None

    # Properties

    @property
    def args(self) -> Namespace:
        """A `Namespace` object which can be passed to tested functions which normally used the `args` `Namespace`
        returned from `parse_args()`. For subclasses, this should be set up by overriding the `_make_mock_args`
        method to generate a Namespace object with the expected attributes for the executable in which the
        function is run.

        Returns
        -------
        args : Namespace
            The generated `Namespace` mock parsed arguments to be used for testing.
        """
        if self._args is None:
            self._args = self._make_mock_args()
        return self._args

    @args.setter
    def args(self, args: Namespace) -> None:
        """Basic setter for the `args` property.

        Parameters
        ----------
        args : Namespace
            The `Namespace` object to be stored in this attribute.
        """
        self._args = args

    @property
    def d_args(self) -> Dict[str, Any]:
        """Similar to the args attribute, except converted to a Dict. This is used for any functions which
        normally take such an object. The Dict form is preferred when command-line arguments are set using
        constant variables, as it provides a cleaner interface to access these them, using d_args[key] instead of
        getattr(args, key).

        Returns
        -------
        d_args : Dict[str, Any]
            The generated dictionary version of the mock parsed arguments to be used for testing.
        """
        if self._d_args is None:
            self._d_args = vars(self.args)
        return self._d_args

    # Class methods

    @classmethod
    def teardown_class(cls) -> None:
        """ Delete the pipeline config if it's been created.
        """
        if cls.mock_pipeline_config_factory:
            cls.mock_pipeline_config_factory.cleanup()

    # Convenience methods to help with downloading data

    def _download_mdb(self) -> None:
        """Download the test Mission Database (MDB) from WebDAV. This stores the filename of the downloaded MDB file
        in the `self.mdb_filename` attribute and initializes the `SHE_PPT.mdb` module with the downloaded MDB.
        """
        sync = DataSync(SYNC_CONF, TEST_FILES_MDB)
        sync.download()
        self.mdb_filename = MDB_PRODUCT_FILENAME

        self._finalize_download(self.mdb_filename, sync)

        mdb.init(os.path.join(self.download_dir, self.mdb_filename))

    def _download_datastack(self,
                            read_in: bool = True, ) -> None:
        """Download the test `SHEFrameStack` data stack files from WebDAV.

        Parameters
        ----------
        read_in : bool, default=True
            If True, the downloaded data will be read in as a `SHEFrameStack` and stored in the
            `self.she_frame_stack` attribute.
        """
        sync = DataSync(SYNC_CONF, TEST_FILES_DATA_STACK)
        sync.download()

        self._finalize_download(VIS_CALIBRATED_FRAME_LISTFILE_FILENAME, sync)

        # Read in the test data if desired
        if read_in:
<<<<<<< HEAD
            self.data_stack = SHEFrameStack.read(exposure_listfile_filename = VIS_CALIBRATED_FRAME_LISTFILE_FILENAME,
                                                 seg_listfile_filename =
                                                 SHE_EXPOSURE_SEGMENTATION_MAPS_LISTFILE_FILENAME,
                                                 stacked_image_product_filename = VIS_STACKED_FRAME_PRODUCT_FILENAME,
                                                 stacked_seg_product_filename = SHE_STACK_SEGMENTATION_MAP_FILENAME,
                                                 psf_listfile_filename = SHE_PSF_MODEL_IMAGES_LISTFILE_FILENAME,
                                                 detections_listfile_filename = MER_FINAL_CATALOG_LISTFILE_FILENAME,
                                                 workdir = self.download_dir,
                                                 clean_detections = False,
                                                 save_products = True,
                                                 memmap = True,
                                                 mode = 'denywrite')
=======
            self.data_stack = SHEFrameStack.read(exposure_listfile_filename=VIS_CALIBRATED_FRAME_LISTFILE_FILENAME,
                                                 detections_listfile_filename=MER_FINAL_CATALOG_LISTFILE_FILENAME,
                                                 workdir=self.download_dir,
                                                 clean_detections=False,
                                                 memmap=True,
                                                 mode='denywrite')
>>>>>>> 8c04f89a

    def _finalize_download(self,
                           filename: str,
                           sync: DataSync,
                           test_data_location: str = TEST_DATA_LOCATION, ) -> None:
        """A method to check that the desired file has been downloaded successfully and set the `self.download_dir`
        attribute based on its location. If you are manually downloading data or setting up your own method to
        download data, this should be called on one of the downloaded files to ensure that the download was
        successful and to set up the `self.download_dir` attribute of this class.

        Parameters
        ----------
        filename : str
            The local filename of one of the files that you expect to have been downloaded (e.g. "test_mdb.xml")
        sync : DataSync
            The `DataSync` object used to download the file.
        test_data_location : str
            The directory set in the test data list file (in the conf directory) where test data is located.
        """

        # Check that the file was downloaded successfully
        qualified_filename = sync.absolutePath(os.path.join(test_data_location, filename))
        assert os.path.isfile(qualified_filename), MSG_CANT_FIND_FILE % qualified_filename

        # Set the download_dir if it's not already set
        if self.download_dir is None:
            self.download_dir = os.path.split(qualified_filename)[0]

    # Overridable setup methods

    def setup_workdir(self) -> None:
        """Overridable method, where the user can specify any unique setup for a given testing class, to be performed
        before the workdir is set up. This is normally used when it's needed to download test data, which will set
        the `self.download_dir` member to the location of the downloaded data.

        If nothing needs to be setup within the workdir, it is possible to use this function to perform all setup tasks
        for tests. Otherwise, the `self.post_setup()` method should be overridden to handle any setup tasks beyond
        downloading data.

        Example implementation:

        ```
        def setup_workdir(self):
            self._download_mdb()
        ```

        ```
        def setup_workdir(self):
            sync = DataSync(SYNC_CONF, MY_TEST_FILE_CONF)
            sync.download()
            self._finalize_download(MY_TEST_FILE_NAME, sync)
        ```
        ```
        """
        pass

    def post_setup(self) -> None:
        """Overridable method, where the user can specify any unique setup for a given testing class, to be performed
        after the workdir is set up. If any test data needs to be downloaded, that should be handled by the
        overriding the `self.setup_workdir()` method, and this method should be used to perform any other setup tasks.

        Example implementation:

        ```
        def post_setup(self):
            self.my_test_data = np.zeros((100, 100))

            self.test_filename = "my_test_file.txt"
            with open(get_qualified_filename(self.test_filename, self.workdir), "w") as f_out:
                f_out.write("Test text")
        ```
        """
        pass

    @pytest.fixture(scope="class")
    def class_setup(self, tmpdir_factory: TempdirFactory) -> SheTestCase:
        """A fixture which performs setup once per initialization of the test class, calling the overridable
        `self.setup_workdir()` and `self.post_setup()` methods.

        As this functions as a fixture, it may be used as an argument for any fixtures with "class" scope which
        depend upon any setup done in these two methods, e.g.:

        ```
        @pytest.fixture(scope = "class")
        def my_fixture(self, class_setup):
            ...
        ```

        Parameters
        ----------
        tmpdir_factory : TempdirFactory
            `pytest`'s `tmpdir_factory` fixture, which is used to generate temporary directories for testing.

        Returns
        -------
        self : SheTestCase
            This object at the end of executing all setup operations.
        """

        # Call initialisation tasks first
        self.__init()

        # Call to overridable `setup_workdir` method
        self.setup_workdir()

        # Internal setup using the state of the class at the end of the `setup_workdir` method.
        self._tmpdir_factory = tmpdir_factory
        self.__setup()

        # Call to overridable `post_setup` method
        self.post_setup()

        return self

    @pytest.fixture(autouse=True)
    def local_setup(self, class_setup: SheTestCase) -> SheTestCase:
        """An automatically-used fixture which imports all changes made to this class in the `class_setup` fixture
        locally. This gets around the fact that normally, after executing class-level fixtures, `pytest` resets the
        state of the class. So if we want to retain changes made in our class-level setup, we have to
        return the results of them as a fixture, then copy over the modifications.

        Parameters
        ----------
        class_setup : SheTestCase
            The `SheTestCase` object at the end of the execution of the `class_setup` fixture, which is used to copy
            over any changes to it to the object used for running this fixture and all tests.

        Returns
        -------
        self : SheTestCase
            This object at the end of executing all setup operations.
        """
        for x in dir(class_setup):
            # Skip any private attributes, which always start with "__"
            if not x.startswith("__"):
                try:
                    setattr(self, x, getattr(class_setup, x))
                except AttributeError:
                    # Silently pass for any attributes we can't set, which can happen if properties are defined without
                    # a setter, for instance. In those cases, the protected attributes storing data will be copied
                    # instead.
                    pass

        return self

    # Protected methods which can be overridden to modify the setup

    def _make_mock_args(self) -> Namespace:
        """Overridable method to create a mock `self.args` `Namespace`. Not necessary to implement if no args are used.

        Returns
        -------
        args : Namespace
            The mock parsed-arguments `Namespace` to be used for testing.
        """
        return Namespace()

    # Private methods

    @staticmethod
    def __init() -> None:
        """Run initialization tasks at the very beginning of tests.
        """

        # Set log level to debug to make sure there aren't any issues with logging strings
        set_log_level_debug()

        # Make sure the "WORKSPACE" envvar is set to be unique to this user, if it's not already set
        if ENVVAR_WORKSPACE not in os.environ or os.environ[ENVVAR_WORKSPACE] == "":
            os.environ[ENVVAR_WORKSPACE] = os.path.join("/tmp", os.environ["USER"])

    def __setup_workdir_from_tmpdir(self, tmpdir: local) -> None:
        """Sets up `self.workdir` and `self.logdir` based on a `tmpdir` fixture.
        """

        # Set the workdir to the tmpdir provided by the factory
        self.workdir = tmpdir.strpath

        # If any data was downloaded, symlink it to the workdir
        if self.download_dir is not None:
            symlink_contents(self.download_dir, self.workdir)

        self.__setup_workdir()

    def __setup_workdir(self) -> None:
        """Sets up `self.logdir` and the other expected subdirs of the workdir if they don't already exist.
        """
        self.logdir = os.path.join(self.workdir, "logs")
        os.makedirs(os.path.join(self.workdir, "logs"), exist_ok=True)
        os.makedirs(os.path.join(self.workdir, "data"), exist_ok=True)

    def __set_workdir_args(self) -> None:
        """Set the workdir and logdir in the `self.args` `Namespace`. Both must already be set for this object
        when this method is called.
        """
        setattr(self.args, CA_WORKDIR, self.workdir)
        setattr(self.args, CA_LOGDIR, self.logdir)

    def __write_mock_pipeline_config(self) -> None:
        """Write the pipeline config we'll be using and store it in the `self.pipeline_config` attribute. This uses
        the class member `pipeline_config_factory_type` to construct the pipeline_config if it doesn't already exist,
        and thus modifying that variable in subclasses will modify the pipeline_config created here.

        The filename of the written pipeline config is stored in the `self.args` attribute's `pipeline_config`
        attribute.
        """

        # Don't overwrite if a config is already set up to use
        if self.pipeline_config is not None:
            return

        self.mock_pipeline_config_factory = self.pipeline_config_factory_type(workdir=self.workdir)
        self.mock_pipeline_config_factory.write(self.workdir)
        self.pipeline_config = self.mock_pipeline_config_factory.pipeline_config

        setattr(self.args, CA_PIPELINE_CONFIG, self.mock_pipeline_config_factory.filename)

    def __setup(self) -> None:
        """Implements common setup tasks. These include ensuring the workdir is set up, setting the
        workdir-related arguments to `self.args`, and creating a mock pipeline_config.
        """
        self.__setup_workdir_from_tmpdir(self._tmpdir_factory.mktemp("test"))
        self.__set_workdir_args()
        self.__write_mock_pipeline_config()

        # Set to raise an error on any deprecation warnings, to be sure they're caught and fixed in tests
        warnings.simplefilter("error", category=AstropyDeprecationWarning)<|MERGE_RESOLUTION|>--- conflicted
+++ resolved
@@ -244,7 +244,6 @@
 
         # Read in the test data if desired
         if read_in:
-<<<<<<< HEAD
             self.data_stack = SHEFrameStack.read(exposure_listfile_filename = VIS_CALIBRATED_FRAME_LISTFILE_FILENAME,
                                                  seg_listfile_filename =
                                                  SHE_EXPOSURE_SEGMENTATION_MAPS_LISTFILE_FILENAME,
@@ -257,14 +256,6 @@
                                                  save_products = True,
                                                  memmap = True,
                                                  mode = 'denywrite')
-=======
-            self.data_stack = SHEFrameStack.read(exposure_listfile_filename=VIS_CALIBRATED_FRAME_LISTFILE_FILENAME,
-                                                 detections_listfile_filename=MER_FINAL_CATALOG_LISTFILE_FILENAME,
-                                                 workdir=self.download_dir,
-                                                 clean_detections=False,
-                                                 memmap=True,
-                                                 mode='denywrite')
->>>>>>> 8c04f89a
 
     def _finalize_download(self,
                            filename: str,
