--- conflicted
+++ resolved
@@ -19,7 +19,7 @@
 # the Free Software Foundation, Inc., 51 Franklin Street, Fifth Floor,
 # Boston, MA 02110-1301 USA
 
-__updated__ = "2020-08-06"
+__updated__ = "2021-02-10"
 
 from collections import OrderedDict
 
@@ -86,17 +86,11 @@
         self.chi2 = set_column_properties(self,
                                           "SHE_LENSMC_CHI2", dtype=">f4", fits_dtype="E")
         self.dof = set_column_properties(self,
-<<<<<<< HEAD
-            "SHE_LENSMC_DOF", dtype=">i4", fits_dtype="K")
-        self.acc = set_column_properties(self,
-            "SHE_LENSMC_ACCEPTANCE", dtype=">f4", fits_dtype="E")
-        self.nexp = set_column_properties(self,
-            "SHE_LENSMC_NEXP", dtype=">i2", fits_dtype="I")
-=======
-                                         "SHE_LENSMC_DOF", dtype=">f4", fits_dtype="J")
+                                         "SHE_LENSMC_DOF", dtype=">i4", fits_dtype="K")
         self.acc = set_column_properties(self,
                                          "SHE_LENSMC_ACCEPTANCE", dtype=">f4", fits_dtype="E")
->>>>>>> 199e471c
+        self.nexp = set_column_properties(self,
+                                          "SHE_LENSMC_NEXP", dtype=">i2", fits_dtype="I")
         self.m1_ical = set_column_properties(self,
                                              "SHE_LENSMC_M1_ICAL", dtype=">f4", fits_dtype="E")
         self.m2_ical = set_column_properties(self,
