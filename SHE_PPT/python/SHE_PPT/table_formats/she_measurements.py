""" @file she_measurements.py

    Created 2020-07-03

    Base format definition for common properties of all shear measurements tables.
"""

# Copyright (C) 2012-2020 Euclid Science Ground Segment
#
# This library is free software; you can redistribute it and/or modify it under the terms of the GNU Lesser General
# Public License as published by the Free Software Foundation; either version 3.0 of the License, or (at your option)
# any later version.
#
# This library is distributed in the hope that it will be useful, but WITHOUT ANY WARRANTY; without even the implied
# warranty of MERCHANTABILITY or FITNESS FOR A PARTICULAR PURPOSE. See the GNU Lesser General Public License for more
# details.
#
# You should have received a copy of the GNU Lesser General Public License along with this library; if not, write to
# the Free Software Foundation, Inc., 51 Franklin Street, Fifth Floor,
# Boston, MA 02110-1301 USA

<<<<<<< HEAD
__updated__ = "2020-08-07"
=======
__updated__ = "2020-09-23"
>>>>>>> c4c61b27

from collections import OrderedDict

from astropy.table import Table

from SHE_PPT import magic_values as mv
from SHE_PPT.flags import she_flag_version
from SHE_PPT.table_utility import setup_table_format, set_column_properties

fits_version = "8.0"
fits_def = "she.measurements"


class SheMeasurementsMeta(object):
    """ A class defining the metadata common to shear measurements tables.
    """

    def __init__(self):

        self.table_format = fits_def
        self.__version__ = fits_version

        # Table metadata labels
        self.fits_version = mv.fits_version_label
        self.fits_def = mv.fits_def_label
        self.she_flag_version = mv.she_flag_version_label
        self.model_hash = mv.model_hash_label
        self.model_seed = mv.model_seed_label
        self.noise_seed = mv.noise_seed_label
        self.observation_id = mv.obs_id_label
        self.pointing_id = mv.pnt_id_label
        self.observation_time = mv.obs_time_label
        self.tile_id = mv.tile_id_label

        self.valid = mv.valid_label

        # Store the less-used comments in a dict
        self.comments = OrderedDict(((self.fits_version, None),
                                     (self.fits_def, None),
                                     (self.she_flag_version, None),
                                     (self.model_hash, None),
                                     (self.model_seed, None),
                                     (self.noise_seed, None),
                                     (self.observation_id, "Individual ID or list of IDs"),
                                     (self.pointing_id, "List of pointing IDs"),
                                     (self.observation_time, "Individual time or list of times"),
                                     (self.tile_id, "Individual ID or list of IDs"),
                                     (self.valid,
                                      "0: Not tested; 1: Pass; -1: Fail")
                                     ))

        # A list of columns in the desired order
        self.all = list(self.comments.keys())


class SheMeasurementsFormat(object):
    """  A class defining the columns common to shear estimates tables. Only the measurements_table_format
         instance of this should generally be accessed, and it should not be changed.
    """

    def __init__(self):

        # Get the metadata (contained within its own class)
        self.meta = SheMeasurementsMeta()

        setup_table_format(self)

        self.is_base = True

        # Table column labels and properties

        self.ID = set_column_properties(self,
                                        "OBJECT_ID", dtype=">i8", fits_dtype="K")

        # Fit information

        self.fit_flags = set_column_properties(self,
                                               "FIT_FLAGS", dtype=">i8", fits_dtype="K")
        self.val_flags = set_column_properties(self,
                                               "VAL_FLAGS", dtype=">i8", fits_dtype="K")
        self.fit_class = set_column_properties(self,
<<<<<<< HEAD
            "FIT_CLASS", dtype=">i2", fits_dtype="I")
        self.nexp = set_column_properties(self,
            "NEXP", dtype=">i2", fits_dtype="I")
        self.unmasked_fraction = set_column_properties(self,
            "UNMASKED_FRACTION", dtype=">f4", fits_dtype="E")
        self.rec_flags = set_column_properties(self,
            "REC_FLAGS", dtype=">i8", fits_dtype="K")

        # Shear/shape information
=======
                                               "FIT_CLASS", dtype=">i2", fits_dtype="I")
>>>>>>> c4c61b27

        self.g1 = set_column_properties(self,
                                        "G1", dtype=">f4", fits_dtype="E")
        self.g1_err = set_column_properties(self,
<<<<<<< HEAD
            "G1_ERR", dtype=">f4", fits_dtype="E")
        self.e1_err = set_column_properties(self,
            "E1_ERR", dtype=">f4", fits_dtype="E")
=======
                                            "G1_ERR", dtype=">f4", fits_dtype="E")
>>>>>>> c4c61b27
        self.g2 = set_column_properties(self,
                                        "G2", dtype=">f4", fits_dtype="E")
        self.g2_err = set_column_properties(self,
<<<<<<< HEAD
            "G2_ERR", dtype=">f4", fits_dtype="E")
        self.e2_err = set_column_properties(self,
            "E2_ERR", dtype=">f4", fits_dtype="E")
        self.g1g2_covar = set_column_properties(self,
            "G1G2_COVAR", dtype=">f4", fits_dtype="E")
        self.e1e2_covar = set_column_properties(self,
            "E1E2_COVAR", dtype=">f4", fits_dtype="E")
        self.shape_err = set_column_properties(self,
            "SHAPE_ERR", dtype=">f4", fits_dtype="E")
        self.shear_weight = set_column_properties(self,
            "SHEAR_WEIGHT", dtype=">f4", fits_dtype="E")
        self.shape_weight = set_column_properties(self,
            "SHAPE_WEIGHT", dtype=">f4", fits_dtype="E")
=======
                                            "G2_ERR", dtype=">f4", fits_dtype="E")
        self.e_var = set_column_properties(self,
                                           "E_VAR", dtype=">f4", fits_dtype="E", is_optional=True)
        self.g1g2_covar = set_column_properties(self,
                                                "G1G2_COVAR", dtype=">f4", fits_dtype="E")
        self.weight = set_column_properties(self,
                                            "SHEAR_WEIGHT", dtype=">f4", fits_dtype="E")
        self.shape_weight = set_column_properties(self,
                                                  "SHAPE_WEIGHT", dtype=">f4", fits_dtype="E", is_optional=True)
>>>>>>> c4c61b27
        self.g1_uncal = set_column_properties(self,
                                              "G1_UNCAL", dtype=">f4", fits_dtype="E")
        self.g1_uncal_err = set_column_properties(self,
<<<<<<< HEAD
            "G1_UNCAL_ERR", dtype=">f4", fits_dtype="E")
        self.e1_uncal_err = set_column_properties(self,
            "E1_UNCAL_ERR", dtype=">f4", fits_dtype="E")
=======
                                                  "G1_UNCAL_ERR", dtype=">f4", fits_dtype="E")
>>>>>>> c4c61b27
        self.g2_uncal = set_column_properties(self,
                                              "G2_UNCAL", dtype=">f4", fits_dtype="E")
        self.g2_uncal_err = set_column_properties(self,
<<<<<<< HEAD
            "G2_UNCAL_ERR", dtype=">f4", fits_dtype="E")
        self.e2_uncal_err = set_column_properties(self,
            "E2_UNCAL_ERR", dtype=">f4", fits_dtype="E")
        self.g1g2_uncal_covar = set_column_properties(self,
            "G1G2_UNCAL_COVAR", dtype=">f4", fits_dtype="E")
        self.e1e2_uncal_covar = set_column_properties(self,
            "E1E2_UNCAL_COVAR", dtype=">f4", fits_dtype="E")
        self.shear_weight_uncal = set_column_properties(self,
            "SHEAR_WEIGHT_UNCAL", dtype=">f4", fits_dtype="E")
        self.shape_weight_uncal = set_column_properties(self,
            "SHAPE_WEIGHT_UNCAL", dtype=">f4", fits_dtype="E")

        # Position information
=======
                                                  "G2_UNCAL_ERR", dtype=">f4", fits_dtype="E")
        self.e_uncal_var = set_column_properties(self,
                                                 "E_UNCAL_VAR", dtype=">f4", fits_dtype="E", is_optional=True)
        self.g1g2_uncal_covar = set_column_properties(self,
                                                      "G1G2_UNCAL_COVAR", dtype=">f4", fits_dtype="E")
        self.weight_uncal = set_column_properties(self,
                                                  "SHEAR_WEIGHT_UNCAL", dtype=">f4", fits_dtype="E")
        self.shape_weight_uncal = set_column_properties(self,
                                                        "SHAPE_WEIGHT_UNCAL", dtype=">f4", fits_dtype="E", is_optional=True)
        self.shape_noise = set_column_properties(self,
                                                 "ASSUMED_SHAPE_NOISE", dtype=">f4", fits_dtype="E", is_optional=True)
>>>>>>> c4c61b27

        self.ra = set_column_properties(self,
                                        "UPDATED_RA", comment="deg")
        self.ra_err = set_column_properties(self,
                                            "UPDATED_RA_ERR", comment="deg")
        self.dec = set_column_properties(self,
                                         "UPDATED_DEC", comment="deg")
        self.dec_err = set_column_properties(self,
                                             "UPDATED_DEC_ERR", comment="deg")

        # Information on other galaxy properties

        self.re = set_column_properties(self,
            "RE", dtype=">f4", fits_dtype="E")
        self.re_err = set_column_properties(self,
            "RE_ERR", dtype=">f4", fits_dtype="E")
        self.flux = set_column_properties(self,
            "FLUX", dtype=">f4", fits_dtype="E")
        self.flux_err = set_column_properties(self,
            "FLUX_ERR", dtype=">f4", fits_dtype="E")
        self.snr = set_column_properties(self,
            "SNR", dtype=">f4", fits_dtype="E")

        # A list of columns in the desired order
        self.all = list(self.is_optional.keys())

        # A list of required columns in the desired order
        self.all_required = []
        for label in self.all:
            if not self.is_optional[label]:
                self.all_required.append(label)


# Define an instance of this object that can be imported
she_measurements_table_format = SheMeasurementsFormat()

# And a convient alias for it
tf = she_measurements_table_format<|MERGE_RESOLUTION|>--- conflicted
+++ resolved
@@ -19,11 +19,7 @@
 # the Free Software Foundation, Inc., 51 Franklin Street, Fifth Floor,
 # Boston, MA 02110-1301 USA
 
-<<<<<<< HEAD
-__updated__ = "2020-08-07"
-=======
 __updated__ = "2020-09-23"
->>>>>>> c4c61b27
 
 from collections import OrderedDict
 
@@ -105,98 +101,62 @@
         self.val_flags = set_column_properties(self,
                                                "VAL_FLAGS", dtype=">i8", fits_dtype="K")
         self.fit_class = set_column_properties(self,
-<<<<<<< HEAD
-            "FIT_CLASS", dtype=">i2", fits_dtype="I")
+                                               "FIT_CLASS", dtype=">i2", fits_dtype="I")
         self.nexp = set_column_properties(self,
-            "NEXP", dtype=">i2", fits_dtype="I")
+                                          "NEXP", dtype=">i2", fits_dtype="I")
         self.unmasked_fraction = set_column_properties(self,
-            "UNMASKED_FRACTION", dtype=">f4", fits_dtype="E")
+                                                       "UNMASKED_FRACTION", dtype=">f4", fits_dtype="E")
         self.rec_flags = set_column_properties(self,
-            "REC_FLAGS", dtype=">i8", fits_dtype="K")
+                                               "REC_FLAGS", dtype=">i8", fits_dtype="K")
 
         # Shear/shape information
-=======
-                                               "FIT_CLASS", dtype=">i2", fits_dtype="I")
->>>>>>> c4c61b27
 
         self.g1 = set_column_properties(self,
                                         "G1", dtype=">f4", fits_dtype="E")
         self.g1_err = set_column_properties(self,
-<<<<<<< HEAD
-            "G1_ERR", dtype=">f4", fits_dtype="E")
+                                            "G1_ERR", dtype=">f4", fits_dtype="E")
         self.e1_err = set_column_properties(self,
-            "E1_ERR", dtype=">f4", fits_dtype="E")
-=======
-                                            "G1_ERR", dtype=">f4", fits_dtype="E")
->>>>>>> c4c61b27
+                                            "E1_ERR", dtype=">f4", fits_dtype="E")
         self.g2 = set_column_properties(self,
                                         "G2", dtype=">f4", fits_dtype="E")
         self.g2_err = set_column_properties(self,
-<<<<<<< HEAD
-            "G2_ERR", dtype=">f4", fits_dtype="E")
+                                            "G2_ERR", dtype=">f4", fits_dtype="E")
         self.e2_err = set_column_properties(self,
-            "E2_ERR", dtype=">f4", fits_dtype="E")
-        self.g1g2_covar = set_column_properties(self,
-            "G1G2_COVAR", dtype=">f4", fits_dtype="E")
-        self.e1e2_covar = set_column_properties(self,
-            "E1E2_COVAR", dtype=">f4", fits_dtype="E")
-        self.shape_err = set_column_properties(self,
-            "SHAPE_ERR", dtype=">f4", fits_dtype="E")
-        self.shear_weight = set_column_properties(self,
-            "SHEAR_WEIGHT", dtype=">f4", fits_dtype="E")
-        self.shape_weight = set_column_properties(self,
-            "SHAPE_WEIGHT", dtype=">f4", fits_dtype="E")
-=======
-                                            "G2_ERR", dtype=">f4", fits_dtype="E")
+                                            "E2_ERR", dtype=">f4", fits_dtype="E")
         self.e_var = set_column_properties(self,
                                            "E_VAR", dtype=">f4", fits_dtype="E", is_optional=True)
         self.g1g2_covar = set_column_properties(self,
                                                 "G1G2_COVAR", dtype=">f4", fits_dtype="E")
+        self.e1e2_covar = set_column_properties(self,
+                                                "E1E2_COVAR", dtype=">f4", fits_dtype="E")
         self.weight = set_column_properties(self,
                                             "SHEAR_WEIGHT", dtype=">f4", fits_dtype="E")
         self.shape_weight = set_column_properties(self,
                                                   "SHAPE_WEIGHT", dtype=">f4", fits_dtype="E", is_optional=True)
->>>>>>> c4c61b27
         self.g1_uncal = set_column_properties(self,
                                               "G1_UNCAL", dtype=">f4", fits_dtype="E")
         self.g1_uncal_err = set_column_properties(self,
-<<<<<<< HEAD
-            "G1_UNCAL_ERR", dtype=">f4", fits_dtype="E")
+                                                  "G1_UNCAL_ERR", dtype=">f4", fits_dtype="E")
         self.e1_uncal_err = set_column_properties(self,
-            "E1_UNCAL_ERR", dtype=">f4", fits_dtype="E")
-=======
-                                                  "G1_UNCAL_ERR", dtype=">f4", fits_dtype="E")
->>>>>>> c4c61b27
+                                                  "E1_UNCAL_ERR", dtype=">f4", fits_dtype="E")
         self.g2_uncal = set_column_properties(self,
                                               "G2_UNCAL", dtype=">f4", fits_dtype="E")
         self.g2_uncal_err = set_column_properties(self,
-<<<<<<< HEAD
-            "G2_UNCAL_ERR", dtype=">f4", fits_dtype="E")
+                                                  "G2_UNCAL_ERR", dtype=">f4", fits_dtype="E")
         self.e2_uncal_err = set_column_properties(self,
-            "E2_UNCAL_ERR", dtype=">f4", fits_dtype="E")
-        self.g1g2_uncal_covar = set_column_properties(self,
-            "G1G2_UNCAL_COVAR", dtype=">f4", fits_dtype="E")
-        self.e1e2_uncal_covar = set_column_properties(self,
-            "E1E2_UNCAL_COVAR", dtype=">f4", fits_dtype="E")
-        self.shear_weight_uncal = set_column_properties(self,
-            "SHEAR_WEIGHT_UNCAL", dtype=">f4", fits_dtype="E")
-        self.shape_weight_uncal = set_column_properties(self,
-            "SHAPE_WEIGHT_UNCAL", dtype=">f4", fits_dtype="E")
-
-        # Position information
-=======
-                                                  "G2_UNCAL_ERR", dtype=">f4", fits_dtype="E")
+                                                  "E2_UNCAL_ERR", dtype=">f4", fits_dtype="E")
         self.e_uncal_var = set_column_properties(self,
                                                  "E_UNCAL_VAR", dtype=">f4", fits_dtype="E", is_optional=True)
         self.g1g2_uncal_covar = set_column_properties(self,
                                                       "G1G2_UNCAL_COVAR", dtype=">f4", fits_dtype="E")
+        self.e1e2_uncal_covar = set_column_properties(self,
+                                                      "E1E2_UNCAL_COVAR", dtype=">f4", fits_dtype="E")
         self.weight_uncal = set_column_properties(self,
                                                   "SHEAR_WEIGHT_UNCAL", dtype=">f4", fits_dtype="E")
         self.shape_weight_uncal = set_column_properties(self,
-                                                        "SHAPE_WEIGHT_UNCAL", dtype=">f4", fits_dtype="E", is_optional=True)
+                                                        "SHAPE_WEIGHT_UNCAL", dtype=">f4", fits_dtype="E")
         self.shape_noise = set_column_properties(self,
                                                  "ASSUMED_SHAPE_NOISE", dtype=">f4", fits_dtype="E", is_optional=True)
->>>>>>> c4c61b27
 
         self.ra = set_column_properties(self,
                                         "UPDATED_RA", comment="deg")
@@ -210,15 +170,15 @@
         # Information on other galaxy properties
 
         self.re = set_column_properties(self,
-            "RE", dtype=">f4", fits_dtype="E")
+                                        "RE", dtype=">f4", fits_dtype="E")
         self.re_err = set_column_properties(self,
-            "RE_ERR", dtype=">f4", fits_dtype="E")
+                                            "RE_ERR", dtype=">f4", fits_dtype="E")
         self.flux = set_column_properties(self,
-            "FLUX", dtype=">f4", fits_dtype="E")
+                                          "FLUX", dtype=">f4", fits_dtype="E")
         self.flux_err = set_column_properties(self,
-            "FLUX_ERR", dtype=">f4", fits_dtype="E")
+                                              "FLUX_ERR", dtype=">f4", fits_dtype="E")
         self.snr = set_column_properties(self,
-            "SNR", dtype=">f4", fits_dtype="E")
+                                         "SNR", dtype=">f4", fits_dtype="E")
 
         # A list of columns in the desired order
         self.all = list(self.is_optional.keys())
