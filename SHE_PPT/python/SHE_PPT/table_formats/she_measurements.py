""" @file she_measurements.py

    Created 2020-07-03

    Base format definition for common properties of all shear measurements tables.
"""

# Copyright (C) 2012-2020 Euclid Science Ground Segment
#
# This library is free software; you can redistribute it and/or modify it under the terms of the GNU Lesser General
# Public License as published by the Free Software Foundation; either version 3.0 of the License, or (at your option)
# any later version.
#
# This library is distributed in the hope that it will be useful, but WITHOUT ANY WARRANTY; without even the implied
# warranty of MERCHANTABILITY or FITNESS FOR A PARTICULAR PURPOSE. See the GNU Lesser General Public License for more
# details.
#
# You should have received a copy of the GNU Lesser General Public License along with this library; if not, write to
# the Free Software Foundation, Inc., 51 Franklin Street, Fifth Floor,
# Boston, MA 02110-1301 USA

__updated__ = "2020-09-23"

from collections import OrderedDict

from astropy.table import Table

from .. import magic_values as mv
from ..flags import she_flag_version
from ..table_utility import setup_table_format, set_column_properties


fits_version = "8.0"
fits_def = "she.measurements"


class SheMeasurementsMeta(object):
    """ A class defining the metadata common to shear measurements tables.
    """

    def __init__(self):

        self.table_format = fits_def
        self.__version__ = fits_version

        # Table metadata labels
        self.fits_version = mv.fits_version_label
        self.fits_def = mv.fits_def_label
        self.she_flag_version = mv.she_flag_version_label
        self.model_hash = mv.model_hash_label
        self.model_seed = mv.model_seed_label
        self.noise_seed = mv.noise_seed_label
        self.observation_id = mv.obs_id_label
        self.pointing_id = mv.pnt_id_label
        self.observation_time = mv.obs_time_label
        self.tile_id = mv.tile_id_label

        self.valid = mv.valid_label

        # Store the less-used comments in a dict
        self.comments = OrderedDict(((self.fits_version, None),
                                     (self.fits_def, None),
                                     (self.she_flag_version, None),
                                     (self.model_hash, None),
                                     (self.model_seed, None),
                                     (self.noise_seed, None),
                                     (self.observation_id, "Individual ID or list of IDs"),
                                     (self.pointing_id, "List of pointing IDs"),
                                     (self.observation_time, "Individual time or list of times"),
                                     (self.tile_id, "Individual ID or list of IDs"),
                                     (self.valid,
                                      "0: Not tested; 1: Pass; -1: Fail")
                                     ))

        # A list of columns in the desired order
        self.all = list(self.comments.keys())


class SheMeasurementsFormat(object):
    """  A class defining the columns common to shear estimates tables. Only the measurements_table_format
         instance of this should generally be accessed, and it should not be changed.
    """

    def __init__(self):

        # Get the metadata (contained within its own class)
        self.meta = SheMeasurementsMeta()

        setup_table_format(self)

        self.is_base = True

        # Table column labels and properties

        self.ID = set_column_properties(self,
                                        "OBJECT_ID", dtype=">i8", fits_dtype="K")

        # Fit information

        self.fit_flags = set_column_properties(self,
                                               "FIT_FLAGS", dtype=">i8", fits_dtype="K")
        self.val_flags = set_column_properties(self,
                                               "VAL_FLAGS", dtype=">i8", fits_dtype="K")
        self.fit_class = set_column_properties(self,
                                               "FIT_CLASS", dtype=">i2", fits_dtype="I")
        self.nexp = set_column_properties(self,
                                          "NEXP", dtype=">i2", fits_dtype="I")
        self.unmasked_fraction = set_column_properties(self,
                                                       "UNMASKED_FRACTION", dtype=">f4", fits_dtype="E")
        self.rec_flags = set_column_properties(self,
                                               "REC_FLAGS", dtype=">i8", fits_dtype="K")

        # Shear/shape information

        self.g1 = set_column_properties(self,
                                        "G1", dtype=">f4", fits_dtype="E")
        self.g1_err = set_column_properties(self,
                                            "G1_ERR", dtype=">f4", fits_dtype="E")
        self.e1_err = set_column_properties(self,
                                            "E1_ERR", dtype=">f4", fits_dtype="E")
        self.g2 = set_column_properties(self,
                                        "G2", dtype=">f4", fits_dtype="E")
        self.g2_err = set_column_properties(self,
                                            "G2_ERR", dtype=">f4", fits_dtype="E")
        self.e2_err = set_column_properties(self,
                                            "E2_ERR", dtype=">f4", fits_dtype="E")
        self.e_var = set_column_properties(self,
                                           "E_VAR", dtype=">f4", fits_dtype="E", is_optional=True)
        self.g1g2_covar = set_column_properties(self,
                                                "G1G2_COVAR", dtype=">f4", fits_dtype="E")
        self.e1e2_covar = set_column_properties(self,
                                                "E1E2_COVAR", dtype=">f4", fits_dtype="E")
        self.weight = set_column_properties(self,
                                            "SHEAR_WEIGHT", dtype=">f4", fits_dtype="E")
        self.shape_weight = set_column_properties(self,
                                                  "SHAPE_WEIGHT", dtype=">f4", fits_dtype="E", is_optional=True)
        self.g1_uncal = set_column_properties(self,
                                              "G1_UNCAL", dtype=">f4", fits_dtype="E")
        self.g1_uncal_err = set_column_properties(self,
                                                  "G1_UNCAL_ERR", dtype=">f4", fits_dtype="E")
        self.e1_uncal_err = set_column_properties(self,
                                                  "E1_UNCAL_ERR", dtype=">f4", fits_dtype="E")
        self.g2_uncal = set_column_properties(self,
                                              "G2_UNCAL", dtype=">f4", fits_dtype="E")
        self.g2_uncal_err = set_column_properties(self,
                                                  "G2_UNCAL_ERR", dtype=">f4", fits_dtype="E")
        self.e2_uncal_err = set_column_properties(self,
                                                  "E2_UNCAL_ERR", dtype=">f4", fits_dtype="E")
        self.e_uncal_var = set_column_properties(self,
                                                 "E_UNCAL_VAR", dtype=">f4", fits_dtype="E", is_optional=True)
        self.g1g2_uncal_covar = set_column_properties(self,
                                                      "G1G2_UNCAL_COVAR", dtype=">f4", fits_dtype="E")
        self.e1e2_uncal_covar = set_column_properties(self,
                                                      "E1E2_UNCAL_COVAR", dtype=">f4", fits_dtype="E")
        self.weight_uncal = set_column_properties(self,
                                                  "SHEAR_WEIGHT_UNCAL", dtype=">f4", fits_dtype="E")
        self.shape_weight_uncal = set_column_properties(self,
                                                        "SHAPE_WEIGHT_UNCAL", dtype=">f4", fits_dtype="E")
        self.shape_noise = set_column_properties(self,
                                                 "ASSUMED_SHAPE_NOISE", dtype=">f4", fits_dtype="E", is_optional=True)

        self.ra = set_column_properties(self,
<<<<<<< HEAD
            "UPDATED_RA", dtype=">f4", fits_dtype="E", comment="deg")
        self.ra_err = set_column_properties(self,
            "UPDATED_RA_ERR", dtype=">f4", fits_dtype="E", comment="deg")
        self.dec = set_column_properties(self,
            "UPDATED_DEC", dtype=">f4", fits_dtype="E", comment="deg")
        self.dec_err = set_column_properties(self,
            "UPDATED_DEC_ERR", dtype=">f4", fits_dtype="E", comment="deg")
=======
                                        "UPDATED_RA", comment="deg")
        self.ra_err = set_column_properties(self,
                                            "UPDATED_RA_ERR", comment="deg")
        self.dec = set_column_properties(self,
                                         "UPDATED_DEC", comment="deg")
        self.dec_err = set_column_properties(self,
                                             "UPDATED_DEC_ERR", comment="deg")

        # Information on other galaxy properties

        self.re = set_column_properties(self,
                                        "RE", dtype=">f4", fits_dtype="E")
        self.re_err = set_column_properties(self,
                                            "RE_ERR", dtype=">f4", fits_dtype="E")
        self.flux = set_column_properties(self,
                                          "FLUX", dtype=">f4", fits_dtype="E")
        self.flux_err = set_column_properties(self,
                                              "FLUX_ERR", dtype=">f4", fits_dtype="E")
        self.snr = set_column_properties(self,
                                         "SNR", dtype=">f4", fits_dtype="E")
>>>>>>> 199e471c

        # A list of columns in the desired order
        self.all = list(self.is_optional.keys())

        # A list of required columns in the desired order
        self.all_required = []
        for label in self.all:
            if not self.is_optional[label]:
                self.all_required.append(label)


# Define an instance of this object that can be imported
she_measurements_table_format = SheMeasurementsFormat()

# And a convient alias for it
tf = she_measurements_table_format<|MERGE_RESOLUTION|>--- conflicted
+++ resolved
@@ -19,7 +19,7 @@
 # the Free Software Foundation, Inc., 51 Franklin Street, Fifth Floor,
 # Boston, MA 02110-1301 USA
 
-__updated__ = "2020-09-23"
+__updated__ = "2021-02-10"
 
 from collections import OrderedDict
 
@@ -160,22 +160,13 @@
                                                  "ASSUMED_SHAPE_NOISE", dtype=">f4", fits_dtype="E", is_optional=True)
 
         self.ra = set_column_properties(self,
-<<<<<<< HEAD
-            "UPDATED_RA", dtype=">f4", fits_dtype="E", comment="deg")
+                                        "UPDATED_RA", dtype=">f4", fits_dtype="E", comment="deg")
         self.ra_err = set_column_properties(self,
-            "UPDATED_RA_ERR", dtype=">f4", fits_dtype="E", comment="deg")
+                                            "UPDATED_RA_ERR", dtype=">f4", fits_dtype="E", comment="deg")
         self.dec = set_column_properties(self,
-            "UPDATED_DEC", dtype=">f4", fits_dtype="E", comment="deg")
+                                         "UPDATED_DEC", dtype=">f4", fits_dtype="E", comment="deg")
         self.dec_err = set_column_properties(self,
-            "UPDATED_DEC_ERR", dtype=">f4", fits_dtype="E", comment="deg")
-=======
-                                        "UPDATED_RA", comment="deg")
-        self.ra_err = set_column_properties(self,
-                                            "UPDATED_RA_ERR", comment="deg")
-        self.dec = set_column_properties(self,
-                                         "UPDATED_DEC", comment="deg")
-        self.dec_err = set_column_properties(self,
-                                             "UPDATED_DEC_ERR", comment="deg")
+                                             "UPDATED_DEC_ERR", dtype=">f4", fits_dtype="E", comment="deg")
 
         # Information on other galaxy properties
 
@@ -189,7 +180,6 @@
                                               "FLUX_ERR", dtype=">f4", fits_dtype="E")
         self.snr = set_column_properties(self,
                                          "SNR", dtype=">f4", fits_dtype="E")
->>>>>>> 199e471c
 
         # A list of columns in the desired order
         self.all = list(self.is_optional.keys())
