--- conflicted
+++ resolved
@@ -23,10 +23,6 @@
 
 from collections import OrderedDict
 
-<<<<<<< HEAD
-
-=======
->>>>>>> 4f9d5c0c
 from EL_PythonUtils.utilities import hash_any
 from astropy.table import Table
 
