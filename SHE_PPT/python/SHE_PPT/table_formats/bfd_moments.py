--- conflicted
+++ resolved
@@ -135,19 +135,13 @@
         self.flags = set_column_properties("FLAGS", dtype = ">i8", fits_dtype = "K")
         self.fit_class = set_column_properties("FITCLASS", dtype = ">i2", fits_dtype = "I")
 
-<<<<<<< HEAD
-        self.x_world = set_column_properties( "X_WORLD", comment = "deg" )
-        self.y_world = set_column_properties( "Y_WORLD", comment = "deg" )
-=======
         self.x_world = set_column_properties("X_WORLD_CORR", is_optional = False, comment = "deg")
         self.y_world = set_column_properties("Y_WORLD_CORR", is_optional = False, comment = "deg")
->>>>>>> a0f967ec
 
         self.x_world_var = set_column_properties("ERRX2_WORLD_CORR", is_optional = True, comment = "deg**2")
         self.y_world_var = set_column_properties("ERRY2_WORLD_CORR", is_optional = True, comment = "deg**2")
 
         # BFD specific columns
-<<<<<<< HEAD
         self.bfd_moments = set_column_properties( "BFD_MOMENTS", is_optional = True, dtype = ">F8", fits_dtype = "E", length = 7 )
         self.bfd_deriv_moments_dg1 = set_column_properties( "BFD_DM_DG1", is_optional = True, dtype = ">F8", fits_dtype = "E", length = 7 )
         self.bfd_deriv_moments_dg2 = set_column_properties( "BFD_DM_DG2", is_optional = True, dtype = ">F8", fits_dtype = "E", length = 7 )
@@ -164,24 +158,7 @@
 
         self.bfd_cov_even = set_column_properties( "BFD_COV_EVEN", is_optional = True, dtype = ">F8", fits_dtype = "E", length = 15 )
         self.bfd_cov_odd = set_column_properties( "BFD_COV_ODD", is_optional = True, dtype = ">F8", fits_dtype = "E", length = 3 )
-=======
-        self.bfd_moments = set_column_properties("BFD_MOMENTS", is_optional = True, dtype = ">F8", fits_dtype = "D", length = 7)
-        self.bfd_deriv_moments_dg1 = set_column_properties("BFD_DM_DG1", is_optional = True, dtype = ">F8", fits_dtype = "D", length = 7)
-        self.bfd_deriv_moments_dg2 = set_column_properties("BFD_DM_DG2", is_optional = True, dtype = ">F8", fits_dtype = "D", length = 7)
-        self.bfd_deriv_moments_dmu = set_column_properties("BFD_DM_DMU", is_optional = True, dtype = ">F8", fits_dtype = "D", length = 7)
-        self.bfd_2ndderiv_moments_dg1dg1 = set_column_properties("BFD_D2M_DG1DG1", is_optional = True, dtype = ">F8", fits_dtype = "D", length = 7)
-        self.bfd_2ndderiv_moments_dg1dg2 = set_column_properties("BFD_D2M_DG1DG2", is_optional = True, dtype = ">F8", fits_dtype = "D", length = 7)
-        self.bfd_2ndderiv_moments_dg2dg2 = set_column_properties("BFD_D2M_DG2DG2", is_optional = True, dtype = ">F8", fits_dtype = "D", length = 7)
-        self.bfd_2ndderiv_moments_dg1dmu = set_column_properties("BFD_D2M_DG1DMU", is_optional = True, dtype = ">F8", fits_dtype = "D", length = 7)
-        self.bfd_2ndderiv_moments_dg2dmu = set_column_properties("BFD_D2M_DG2DMU", is_optional = True, dtype = ">F8", fits_dtype = "D", length = 7)
-        self.bfd_2ndderiv_moments_dmudmu = set_column_properties("BFD_D2M_DMUDMU", is_optional = True, dtype = ">F8", fits_dtype = "D", length = 7)
-        self.bfd_template_weight = set_column_properties("BFD_TMPL_WEIGHT", is_optional = True, dtype = ">F8", fits_dtype = "D")
-        self.bfd_jsuppress = set_column_properties("BFD_JSUPPRESS", is_optional = True, dtype = ">F8", fits_dtype = "D")
-        self.bfd_pqr = set_column_properties("BFD_PQR", is_optional = True, dtype = ">F8", fits_dtype = "D", length = 6)
-
-        self.bfd_cov_even = set_column_properties("BFD_COV_EVEN", is_optional = True, dtype = ">F8", fits_dtype = "D", length = 15)
-        self.bfd_cov_odd = set_column_properties("BFD_COV_ODD", is_optional = True, dtype = ">F8", fits_dtype = "D", length = 3)
->>>>>>> a0f967ec
+
 
         # A list of columns in the desired order
         self.all = list(self.is_optional.keys())
