""" @file tables.py

    Created 21 Aug 2017

    Functions related to output of details and detections tables.
"""

__updated__ = "2021-08-13"

# Copyright (C) 2012-2020 Euclid Science Ground Segment
#
# This library is free software; you can redistribute it and/or modify it under the terms of the GNU Lesser General
# Public License as published by the Free Software Foundation; either version 3.0 of the License, or (at your option)
# any later version.
#
# This library is distributed in the hope that it will be useful, but WITHOUT ANY WARRANTY; without even the implied
# warranty of MERCHANTABILITY or FITNESS FOR A PARTICULAR PURPOSE. See the GNU Lesser General Public License for more
# details.
#
# You should have received a copy of the GNU Lesser General Public License along with this library; if not, write to
# the Free Software Foundation, Inc., 51 Franklin Street, Fifth Floor,
# Boston, MA 02110-1301 USA

from collections import OrderedDict
from copy import deepcopy
<<<<<<< HEAD
from typing import Dict, List, Optional, Type, TypeVar
=======
from typing import Dict, List, Optional, Type, Union
>>>>>>> be63a58d

import numpy as np
from astropy.table import Column, Table

from .constants.fits import FITS_DEF_LABEL, FITS_VERSION_LABEL
from .logging import getLogger
from .utility import default_init_if_none, empty_list_if_none

logger = getLogger(__name__)

MSG_ERR_COL_ABSENT = "Table not in correct format due to absence of required column: %s"


def is_in_format(table, table_format, ignore_metadata = False, strict = True, verbose = False,
                 fix_bool = True):
    """
        @brief Checks if a table is in the given format

        @param table <astropy.table.Table>

        @param table_format <...TableFormat>

        @param ignore_metadata <bool> If True, will not do any comparisons on metadata (useful if loading a table
                   provided by another PF)

        @param strict <bool> If False, will allow the presence of extra columns

        @param verbose <bool> If True, will specify reasons tables fail the format check.

        @param fix_bool <bool> If True, will fix any bool columns that were read incorrectly as strings

        @return <bool>

    """

    # If the table format is a base class, ensure that strict=False
    if table_format.is_base and strict:
        logger.warn("Table format %s is a base format. Enforcing strict=False.", table_format.m.table_format)
        strict = False

    # Check that all required column names are present
    child_label: Optional[str] = None
    if not table_format.is_base:
        # Simple check if not comparing to a base class
        for colname in table_format.all_required:
            if colname not in table.colnames:
                if verbose:
                    logger.info(MSG_ERR_COL_ABSENT, colname)
                return False
    else:
        # More careful check if comparing to a base class
        for parent_colname in table_format.all_required:
            if child_label is None:
                found = False
                for child_colname in table.colnames:
                    if parent_colname == child_colname:
                        found = True
                        break
                    elif len(parent_colname) < len(child_colname) \
                            and child_colname[-len(parent_colname):] == parent_colname:
                        child_label = child_colname[0:-len(parent_colname)]
                        found = True
                        break
                if not found:
                    if verbose:
                        logger.info(MSG_ERR_COL_ABSENT, parent_colname)
                    return False
            else:
                # Once we've figured out what the child_label is, we can be a bit more efficient
                if parent_colname not in table.colnames and child_label + parent_colname not in table.columns:
                    if verbose:
                        logger.info(MSG_ERR_COL_ABSENT, parent_colname)
                    return False

    # Check that no extra column names are present if strict==True, and each
    # present column is of the right dtype
    for colname in table.colnames:

        if table_format.is_base and child_label is not None and colname[:len(child_label)] == child_label:
            child_colname = colname
            parent_colname = colname[len(child_label):]
        else:
            child_colname = colname
            parent_colname = colname

        col_dtype = table.dtype[child_colname].newbyteorder('>')
        try:
            length = table_format.lengths[parent_colname]
            if length == 1:
                ex_dtype = np.dtype((table_format.dtypes[parent_colname])).newbyteorder('>')
            else:
                ex_dtype = np.dtype((table_format.dtypes[parent_colname], length)).newbyteorder('>')
        except Exception:
            ex_dtype = None

        if parent_colname not in table_format.all:
            if strict:
                logger.info(
                    "Table not in correct format due to presence of extra column: %s", colname)
                return False
            if verbose:
                logger.info("Table not in correct format due to presence of extra column: %s, but not failing "
                            "check due to strict==False.", colname)

        elif col_dtype != ex_dtype:

            # Check if this is just an issue with lengths
            if col_dtype.str[1] == 'U' and ex_dtype.str[1] == 'U':
                col_len = int(col_dtype.str[2:])
                if col_len < table_format.lengths[parent_colname]:
                    # Length is shorter, likely due to saving as ascii. Allow it
                    pass
                elif col_len > table_format.lengths[parent_colname]:
                    if verbose:
                        logger.info("Table not in correct format due to wrong length for column '%s'\n"
                                    "Expected: %d\nGot: %d",
                                    parent_colname, table_format.lengths[parent_colname], col_len)
                    if strict:
                        return False
                    logger.info("Not failing check due to strict==False.")
            # Is it an issue with a bool column being read as a string?
            elif col_dtype.str[1] == 'U' and ex_dtype.str == '|b1':
                if fix_bool:
                    col = Column(data = np.empty_like(table[child_colname].data, dtype = bool))
                    for i in range(len(col)):
                        col[i] = (table[child_colname] == "True" or table[child_colname]
                                  == "true" or table[child_colname] == "1")
                    table.replace_column(colname, col)
                else:
                    if verbose:
                        logger.info("Table not in correct format due to wrong type for column '%s'\n"
                                    "Expected: %s\n"
                                    "Got: %s",
                                    parent_colname,
                                    ex_dtype,
                                    table.dtype[child_colname].newbyteorder('>'))
                    return False
            # Is it an issue with int or float size?
            elif strict is True:
                if verbose:
                    logger.info("Table not in correct format due to wrong type for column '%s'\n"
                                "Expected: %s\n"
                                "Got: %s",
                                child_colname,
                                ex_dtype,
                                table.dtype[child_colname].newbyteorder('>'))
                return False

    if not ignore_metadata:
        # Check the metadata is correct
        keys_in_table = deepcopy(list(table.meta.keys()))
        keys_in_table_format = deepcopy(table_format.m.all)
        if keys_in_table.sort() != keys_in_table_format.sort():
            if verbose:
                logger.info("Table not in correct format due to wrong metadata keys.\n"
                            "Expected: %s\n"
                            "Got: %s",
                            table_format.m.all,
                            list(table.meta.keys()))
            return False

        # Check the format label is correct
        if (table_format.m.fits_def in table.meta and not table_format.is_base
                and table.meta[table_format.m.fits_def] != table_format.m.table_format):
            if verbose:
                logger.info("Table not in correct format due to wrong table format label.\n"
                            "Expected: %s\n"
                            "Got: %s",
                            table_format.m.table_format,
                            table.meta[table_format.m.fits_def])
            return False

        # Check the version is correct
        if (table_format.m.fits_version in table.meta and not table_format.is_base and
                table.meta[table_format.m.fits_version] != table_format.__version__):
            if verbose:
                logger.info("Table not in correct format due to wrong table format label.\n"
                            "Expected: %s\n"
                            "Got: %s",
                            table_format.__version__,
                            table.meta[table_format.m.fits_version])
            return False

    return True


def add_row(table, **kwargs):
    """ Add a row to a table by packing the keyword arguments and passing them as a
        dict to its 'vals' keyword argument.

        Requires: table <astropy.tables.Table> (table to add the row to)
                  **kwargs <...> (one or more keyword arguments corresponding to columns
                                  in the table)

        Returns: (nothing)

        Side-effects: Row is appended to end of table.
    """

    table.add_row(vals = kwargs)


def output_tables(otable, file_name_base, output_format):
    if output_format not in ('ascii', 'fits', 'both'):
        raise ValueError("Invalid output format: " + str(output_format))

    if output_format in ('ascii', "both"):
        text_file_name = file_name_base + ".ecsv"
        otable.write(text_file_name, format = 'ascii.ecsv')

    if output_format in ('fits', 'both'):
        fits_file_name = file_name_base + ".fits"
        otable.write(fits_file_name, format = 'fits', overwrite = True)


def init_table(tf: "SheTableFormat",
               size: Optional[int] = None,
               optional_columns: Optional[List[str]] = None,
               init_cols: Optional[Dict[str, Column]] = None, ):
    """ Initializes a table with a given format, without any metadata.
    """

    if optional_columns is None:
        optional_columns = []

    if init_cols is None:
        init_cols = {}
    else:
        for a in init_cols.values():
            if size is None:
                size = len(a)
            elif size != len(a):
                raise ValueError("Inconsistent size of input columns for initialising table.")

    if size is None:
        size = 0

    names = []
    full_init_cols = []
    dtypes = []

    # Check for any array columns, which prevent all but empty initialisation
    must_init_empty = False

    for colname in tf.all:
        if tf.lengths[colname] > 0 and tf.dtypes[colname] != str:
            must_init_empty = True

    for colname in tf.all:
        if not ((colname in tf.all_required) or (colname in optional_columns)):
            continue
        names.append(colname)

        col_dtype = tf.dtypes[colname]
        col_length = tf.lengths[colname]

        if col_length == 1 and col_dtype != "str":
            dtype = col_dtype
        else:
            dtype = (col_dtype, col_length)

        dtypes.append(dtype)

        if colname in init_cols.keys():
            col = init_cols[colname]
            full_init_cols.append(init_cols[colname])
            if size == 0 and len(col) > 0:
                size = len(col)
        else:
            col = Column(name = colname, data = np.zeros(size, dtype = dtype))

            full_init_cols.append(col)

    if must_init_empty:

        # We have to use a bit of a workaround if the table has any array columns, due to a bug in astropy

        t_template = Table(names = names, dtype = dtypes)

        t_data = np.zeros((size,), dtype = t_template.dtype)

        t = Table(t_data, meta = t_template.meta)

        for colname in tf.all:
            if colname in init_cols.keys():
                t[colname] = init_cols[colname]

    else:
        t = Table(full_init_cols, names = names, dtype = dtypes)

    return t


_NON_HEADER_ATTRS = ["table_format", "comments", "all", "init_meta"]


class SheTableMeta:
    """ Base class for table format metadata.
    """

    # Required attributes which aren't stored in the FITS header
    table_format: str
    __version__: str
    comments: Dict[str, Optional[str]]
    all: List[str]

    # Required attributes which correspond to keys in the FITS header
    fits_version: str = FITS_VERSION_LABEL
    fits_def: str = FITS_DEF_LABEL

    def __init__(self,
                 comments: Optional[Dict[str, Optional[str]]] = None):

        self.comments = OrderedDict(((self.fits_version, None),
                                     (self.fits_def, None)))
        if comments:
            for key in comments:
                self.comments[key] = comments[key]

        # Check that there's an entry for all attrs in comments, and add an empty comment if not
        for attr in dir(self):
            # Skip private attributes, and those we explicitly don't want listed
            if attr in _NON_HEADER_ATTRS or attr[1] == "_":
                continue
            self.comments[getattr(self, attr)] = None

        # Set self.all as a list of columns in the desired order
        self.all = list(self.comments.keys())

    def init_meta(self,
                  **kwargs: str):
        """ Initializes a metadata object for a table as an OrderedDict, passing the kwargs to this function
            to the header values corresponding to the attributes of this class.
        """

        m = OrderedDict()

        # First initialise all header values empty
        for attr in dir(self):
            # Skip private attributes, and those we explicitly don't want listed
            if attr in _NON_HEADER_ATTRS or attr[1] == "_":
                continue
            m[getattr(self, attr)] = None

        # Fill in fits version and def
        m[self.fits_version] = self.__version__
        m[self.fits_def] = self.table_format

        # Fill in any values passed from arguments
        for attr in kwargs:
            try:
                m[getattr(self, attr)] = kwargs[attr]
            except AttributeError:
                raise ValueError("kwargs passed to init_meta must be of the format {attr}={value}, where {attr} is "
                                 "an attribute of the table format meta class.")

        return m


SheTableMetaType = TypeVar("SheTableMetaType", bound = SheTableMeta)


class SheTableFormat:
    # Attributes overridable by child classes
    meta_type: Type[SheTableMetaType] = SheTableMeta

    # Attributes set directly at init
    meta: SheTableMetaType

    # Attributes determined at init
    m: SheTableMetaType
    __version__: str

    # Attributes initialised at init
    is_optional: Dict[str, bool]
    comments: Dict[str, str]
    dtypes: Dict[str, str]
    fits_dtypes: Dict[str, str]
    lengths: Dict[str, int]
    all: List[str]

    # Attributes set up at init of child formats
    child_label: Optional[str] = None
    parent_is_optional: Optional[Dict[str, bool]] = None
    parent_comments: Optional[Dict[str, str]] = None
    parent_dtypes: Optional[Dict[str, str]] = None
    parent_fits_dtypes: Optional[Dict[str, str]] = None
    parent_lengths: Optional[Dict[str, int]] = None
    parent_all: Optional[List[str]] = None

    # Fixed attributes (can be changed in derived classes)
    is_base: bool = False
    unlabelled_columns: Optional[List[str]] = None

    def __init__(self,
                 meta: Optional[SheTableMeta] = None,
                 finalize: bool = False) -> None:

        self.meta = default_init_if_none(meta, self.meta_type)
        self.m = self.meta

        # Get the version from the meta class
        self.__version__ = self.m.__version__

        # Direct alias for a tuple of all metadata
        self.meta_data = self.m.all

        self.is_optional = OrderedDict()
        self.comments = OrderedDict()
        self.dtypes = OrderedDict()
        self.fits_dtypes = OrderedDict()
        self.lengths = OrderedDict()

        self.unlabelled_columns = empty_list_if_none(self.unlabelled_columns)

        if finalize:
            self._finalize_init()

    def _finalize_init(self) -> None:
        """ A method to call at the end of any derived init, once all columns have been set up.
        """

        # A list of columns in the desired order
        self.all = list(self.is_optional.keys())

        # A list of required columns in the desired order
        self.all_required = []
        for label in self.all:
            if not self.is_optional[label]:
                self.all_required.append(label)

    def set_column_properties(self,
                              name: str,
                              is_optional: bool = False,
                              comment: Optional[str] = None,
                              dtype: Union[str, Type] = ">f4",
                              fits_dtype: str = "E",
                              length: int = 1,
                              unlabelled: bool = False) -> str:

        if name in self.is_optional:
            raise ValueError(f"Column with name {name} initialized more than once.")

        self.is_optional[name] = is_optional
        self.comments[name] = comment
        self.dtypes[name] = dtype
        self.fits_dtypes[name] = fits_dtype
        self.lengths[name] = length

        if unlabelled:
            self.unlabelled_columns.append(name)

        return name

    def setup_child_table_format(self, child_label: str) -> None:

        # And a quick alias for it
        self.m = self.meta

        # Get the version from the meta class
        self.__version__ = self.m.__version__
        self.child_label = child_label

        # Direct alias for a tuple of all metadata
        self.meta_data = self.m.all

        self.is_base = False

        self.parent_is_optional = self.is_optional
        self.parent_comments = self.comments
        self.parent_dtypes = self.dtypes
        self.parent_fits_dtypes = self.fits_dtypes
        self.parent_lengths = self.lengths
        self.parent_all = list(self.is_optional.keys())

        self.is_optional = OrderedDict()
        self.comments = OrderedDict()
        self.dtypes = OrderedDict()
        self.fits_dtypes = OrderedDict()
        self.lengths = OrderedDict()

        changed_column_names = {}

        for parent_name in self.parent_all:
            if parent_name in self.unlabelled_columns:
                name = parent_name
            else:
                name = child_label + parent_name
                changed_column_names[parent_name] = name

            self.is_optional[name] = self.parent_is_optional[parent_name]
            self.comments[name] = self.parent_comments[parent_name]
            self.dtypes[name] = self.parent_dtypes[parent_name]
            self.fits_dtypes[name] = self.parent_fits_dtypes[parent_name]
            self.lengths[name] = self.parent_lengths[parent_name]

        # Update existing column names inherited from parent
        for key, val in self.__dict__.items():
            if isinstance(val, str) and val in changed_column_names:
                setattr(self, key, changed_column_names[val])

    def init_table(self,
                   size: Optional[int] = None,
                   optional_columns: Optional[List[str]] = None,
                   init_cols: Optional[List[Column]] = None,
                   **kwargs) -> Table:
        """ Initializes a table with a given format. Any extra kwargs are assumed to refer to values to set in the
        header,
            with the kwarg being the attribute of the table's meta class.
        """

        t = init_table(tf = self,
                       size = size,
                       optional_columns = optional_columns,
                       init_cols = init_cols)

        t.meta = self.m.init_meta(**kwargs)

        assert is_in_format(t, self, verbose = True)

        return t<|MERGE_RESOLUTION|>--- conflicted
+++ resolved
@@ -23,11 +23,7 @@
 
 from collections import OrderedDict
 from copy import deepcopy
-<<<<<<< HEAD
-from typing import Dict, List, Optional, Type, TypeVar
-=======
-from typing import Dict, List, Optional, Type, Union
->>>>>>> be63a58d
+from typing import Dict, List, Optional, Type, TypeVar, Union
 
 import numpy as np
 from astropy.table import Column, Table
