""" @file she_image.py

    Created 17 Aug 2017

    Defines a class for an image object with multiple data types (i.e. science, background, etc.).
"""

from __future__ import annotations

__updated__ = "2022-02-25"

# Copyright (C) 2012-2020 Euclid Science Ground Segment
#
# This library is free software; you can redistribute it and/or modify it under the terms of the GNU Lesser General
# Public License as published by the Free Software Foundation; either version 3.0 of the License, or (at your option)
# any later version.
#
# This library is distributed in the hope that it will be useful, but WITHOUT ANY WARRANTY; without even the implied
# warranty of MERCHANTABILITY or FITNESS FOR A PARTICULAR PURPOSE. See the GNU Lesser General Public License for more
# details.
#
# You should have received a copy of the GNU Lesser General Public License along with this library; if not, write to
# the Free Software Foundation, Inc., 51 Franklin Street, Fifth Floor, Boston, MA 02110-1301 USA

import os
import weakref
from copy import deepcopy
from functools import lru_cache
from typing import Any, Dict, Iterable, Optional, Sequence, TYPE_CHECKING, Tuple, Type, TypeVar, Union

import astropy.io.fits
import astropy.wcs
import fitsio
import galsim
import numpy as np
<<<<<<< HEAD
from astropy.coordinates import SkyCoord
from astropy.io.fits import Header
from astropy.utils import deprecated
from coord import Angle
from galsim import Shear
=======
>>>>>>> 8c04f89a

from EL_PythonUtils.utilities import run_only_once
from . import logging
from .constants.fits import (BACKGROUND_TAG, CCDID_LABEL, EXPTIME_LABEL, GAIN_LABEL, MASK_TAG, NOISEMAP_TAG,
                             OBS_ID_LABEL, PNT_ID_LABEL, READ_NOISE_LABEL, SCI_TAG,
                             SEGMENTATION_TAG,
                             WEIGHT_TAG, ZERO_POINT_LABEL, )
from .constants.misc import SEGMAP_UNASSIGNED_VALUE
from .file_io import DEFAULT_WORKDIR, write_fits
from .mask import as_bool, is_masked_bad, is_masked_suspect_or_bad
from .utility import neq

if TYPE_CHECKING:
    from .she_frame_stack import SHEFrameStack
    from .she_frame import SHEFrame
    from .she_image_stack import SHEImageStack

# Define various constants used in this module

PRIMARY_TAG = "PRIMARY"

KEY_X_OFFSET = "SHEIOFX"
KEY_Y_OFFSET = "SHEIOFY"

DETECTOR_SHAPE = (4096, 4136)
DEFAULT_STAMP_SIZE = 384

# TODO: Replace use of indexconv with origin
D_INDEXCONV_DEFS = {"numpy"     : 0.0,
                    "sextractor": 0.5}

D_ATTR_CONVERSIONS = {SCI_TAG         : "data",
                      MASK_TAG        : "mask",
                      NOISEMAP_TAG    : "noisemap",
                      SEGMENTATION_TAG: "segmentation_map",
                      BACKGROUND_TAG  : "background_map",
                      WEIGHT_TAG      : "weight_map", }
D_DEFAULT_IMAGE_VALUES = {SCI_TAG         : 0,
                          MASK_TAG        : 0,
                          NOISEMAP_TAG    : 0,
                          SEGMENTATION_TAG: SEGMAP_UNASSIGNED_VALUE,
                          BACKGROUND_TAG  : 0,
                          WEIGHT_TAG      : 1, }
D_OOB_VALUES = {SCI_TAG         : 0,
                MASK_TAG        : 1,
                NOISEMAP_TAG    : 0,
                SEGMENTATION_TAG: SEGMAP_UNASSIGNED_VALUE,
                BACKGROUND_TAG  : 0,
                WEIGHT_TAG      : 0, }

NOISEMAP_DTYPE = np.float32
MASK_DTYPE = np.int32
BKG_DTYPE = np.float32
WGT_DTYPE = np.float32
SEG_DTYPE = np.int64
D_IMAGE_DTYPES: Dict[str, Optional[Type]] = {SCI_TAG         : None,
                                             MASK_TAG        : MASK_DTYPE,
                                             NOISEMAP_TAG    : NOISEMAP_DTYPE,
                                             SEGMENTATION_TAG: SEG_DTYPE,
                                             BACKGROUND_TAG  : BKG_DTYPE,
                                             WEIGHT_TAG      : WGT_DTYPE, }

MSG_NOT_ADDING_DEFAULT_ATTR = "`SHEImage` attribute `%s` already exists; not adding default."
MSG_ADDING_DEFAULT_ATTR = "Adding default `%s` to `SHEImage`."

logger = logging.getLogger(__name__)

<<<<<<< HEAD

@lru_cache(maxsize = 50)
def _get_fits_handle(qualified_filename: str) -> fitsio.FITS:
    """Private function to open a FITS file handle from a filename. Uses caching to limit number of open
    FITS file handles to 50.
    """
    f = fitsio.FITS(qualified_filename)
    return f


@lru_cache(maxsize = 50)
def _get_hdu_handle(qualified_filename: str,
                    hdu_i: Union[int, str]) -> fitsio.hdu.base.HDUBase:
    """Private function to open a FITS HDU file handle from a filename and HDU index. Uses caching to limit number of
    open HDU file handles to 50.
    """
    h = _get_fits_handle(qualified_filename)[hdu_i]
    return h


@lru_cache(maxsize = 2000)
def _read_stamp(xmin: int,
                ymin: int,
                xmax: int,
                ymax: int,
                qualified_filename: str,
                hdu_i: Union[int, str]) -> np.ndarray:
    """Private function to read a stamp from a FITS file. Uses caching to limit number of stamps in memory to 2000.
    """
    data = _get_hdu_handle(qualified_filename, hdu_i)[ymin:ymax, xmin:xmax].transpose()
    return data
=======
ATTR_CONVERSIONS = {"data": "data",
                    "noisemap": "noisemap",
                    "mask": "mask",
                    "bkg": "background_map",
                    "wgt": "weight_map",
                    "seg": "segmentation_map", }


@lru_cache(maxsize=50)
def _get_fits_handle(filename):
    f = fitsio.FITS(filename)
    return f


@lru_cache(maxsize=50)
def _get_hdu_handle(filename, hdu_i):
    h = _get_fits_handle(filename)[hdu_i]
    return h


@lru_cache(maxsize=2000)
def _read_stamp(xmin, ymin, xmax, ymax, filename, hdu_i):
    out = _get_hdu_handle(filename, hdu_i)[ymin:ymax, xmin:xmax].transpose()
    return out


# We need new-style classes for properties, hence inherit from object


class SHEImage():
    """ Structure to hold an image together with a mask, a noisemap, and a header (for metadata).

        The structure can be written into a FITS file, and stamps can be extracted.
        The properties .data, .mask, .noisemap and .header are meant to be accessed directly:
          - .data is a numpy array
          - .mask is a numpy array
          - .noisemap is a numpy array
          - .segmentation_map is a numpy array
          - .header is an astropy.io.fits.Header object
              (for an intro to those, see http://docs.astropy.org/en/stable/io/fits/#working-with-fits-headers )
>>>>>>> 8c04f89a


def _return_none() -> None:
    """A private function which does nothing and returns None. This is used to be bound in place of a weak reference
    if no object is referenced.
    """
    return None


class SHEImage:
    """Structure to hold a representation of a science image and associated images (background, weight, etc.),
    and supply various useful methods.

    All image attributes are stored as 2D numpy arrays, indexed as (x,y), consistent with DS9, SExtractor,
    and GalSim orientation conventions, and NOT consistent with the astropy (y,x) convention (which arises from
    the fact that image data in FITS files is stored in column-major order, but astropy reads it in as row-major).
    If an image is needed with the astropy convention, use the array's `transpose()` method to convert it - this
    returns a view of the array with the (x,y) axes swapped (not a copy).

    Attributes
    ----------
    data : np.ndarray[float]
    mask : Optional[np.ndarray[np.int64]]
    noisemap : Optional[np.ndarray[float]]
    segmentation_map : Optional[np.ndarray[np.int64]]
    background_map : Optional[np.ndarray[float]]
    weight_map : Optional[np.ndarray[float]]
    header : Header
    offset : Tuple[float,float]
    wcs : Optional[astropy.wcs.WCS]
    galsim_wcs : Optional[galsim.wcs.BaseWCS]
    shape : Tuple[int, int]
    det_ix : int
    det_iy : int
    parent_frame_stack : Optional[SHEFrameStack]
    parent_frame : Optional[SHEFrame]
    parent_image_stack : Optional[SHEImageStack]
    parent_image : Optional[SHEImage]
    """

    # Class attributes

    # Images
    _data = None
    _mask = None
    _noisemap = None
    _segmentation_map = None
    _background_map = None
    _weight_map = None

    # Misc. public values
    _header = None
    _offset = np.array([0., 0.], dtype = float)
    _wcs = None
    _shape: Optional[Tuple[int, int]] = None
    _galsim_wcs = None
    _det_ix: Optional[int] = None
    _det_iy: Optional[int] = None
    _qualified_science_data_filename = None

    # Parent references
    _parent_frame_stack = None
    _parent_frame = None
    _parent_image_stack = None
    _parent_image = None

    # Private values
    _images_loaded: bool = False

    def __init__(self,
<<<<<<< HEAD
                 data: Optional[np.ndarray[float]],
                 mask: Optional[np.ndarray[np.int64]] = None,
                 noisemap: Optional[np.ndarray[float]] = None,
                 segmentation_map: Optional[np.ndarray[np.int64]] = None,
                 background_map: Optional[np.ndarray[float]] = None,
                 weight_map: Optional[np.ndarray[float]] = None,
                 header: Optional[Header] = None,
                 offset: Optional[Tuple[float, float]] = None,
                 wcs: Optional[astropy.wcs.WCS] = None,
                 parent_frame_stack: Optional[SHEFrameStack] = None,
                 parent_frame: Optional[SHEFrame] = None,
                 parent_image_stack: Optional[SHEImageStack] = None,
                 parent_image: Optional[SHEImage] = None):
        """Initializer for a SHEImage object
=======
                 data,
                 mask=None,
                 noisemap=None,
                 segmentation_map=None,
                 background_map=None,
                 weight_map=None,
                 header=None,
                 offset=None,
                 wcs=None,
                 parent_frame_stack=None,
                 parent_frame=None,
                 parent_image_stack=None,
                 parent_image=None):
        """ Initialiser for a SHEImage object
>>>>>>> 8c04f89a

        Parameters
        ----------
        data : Optional[np.ndarray[float][
            The science image. If None is provided, will be stored as a 0x0 array.
        mask : Optional[np.ndarray[np.int64]]
            The mask image, of the same shape as the science image.
        noisemap : Optional[np.ndarray[float]]
            The noise image (for only background noise, not including source noise), of the same shape as the
            science image.
        segmentation_map : Optional[np.ndarray[np.int64]]
            The segmentation map image (associating pixels with objects), of the same shape as the science image.
        background_map : Optional[np.ndarray[float]]
            The background map, of the same shape as the science image.
        weight_map : Optional[np.ndarray[float]]
            The weight map, of the same shape as the science image.
        header : Optional[astropy.io.fits.Header]
            The image header, typically copied from the science image's HDU's header.
        offset : Optional[Tuple[float,float]]
            The offset of this image relative to the image (if any) it was extracted from, indexed as (x_offset,
            y_offset).
        wcs : Optional[astropy.wcs.WCS]
            An astropy WCS object for this image.
        parent_frame_stack : Optional[SHEFrameStack]
            Reference to the parent SHEFrameStack, if it exists; None otherwise.
        parent_frame : Optional[SHEFrame]
            Reference to the parent SHEFrame, if it exists; None otherwise.
        parent_image_stack : Optional[SHEImageStack]
            Reference to the parent SHEImageStack, if it exists; None otherwise.
        parent_image : Optional[SHEImage]
            Reference to the parent SHEImage, if it exists; None otherwise.
        """

        # References to parent objects
        self.parent_frame_stack = parent_frame_stack
        self.parent_frame = parent_frame
        self.parent_image_stack = parent_image_stack
        self.parent_image = parent_image

        # Public values - Note the tests done in the setter methods
        self.data = data
        self.mask = mask

        if self._images_loaded and self.mask is None:
            self.add_default_mask()

        self.noisemap = noisemap
        self.segmentation_map = segmentation_map
        self.background_map = background_map
        self.weight_map = weight_map
        self.header = header
        self.offset = offset
        self.wcs = wcs

        # If no WCS is provided, try to set one up from the header
        if self.wcs is None and self.header is not None:
            self.wcs = astropy.wcs.WCS(self.header)

    # Properties

    @property
    def data(self) -> np.ndarray[float]:
        """The primary science image.

        Returns
        -------
        data : np.ndarray[float]
            The science image.
        """
        return self._data

    @data.setter
    def data(self,
             data: Optional[np.ndarray[float]]) -> None:
        """Setter for the primary science image, doing some validity checks on the input.

        Parameters
        ----------
        data : Optional[np.ndarray[float]]
            The science image.
        """

        # If setting data as None, set as a dim-0 array for interface safety
        if data is None:
            data = np.ndarray((0, 0), dtype = float)
            images_loaded = False
        else:
            images_loaded = True

        # Ensure we have a 2-dimensional array
        if data.ndim != 2:
            raise ValueError("Data array of a SHEImage must have 2 dimensions")

        # Also test that the shape isn't modified by the setter

<<<<<<< HEAD
        if self._images_loaded and self.shape is not None and np.any(data.shape != self.shape):
            raise ValueError(f"Shape of a SHEImage can not be modified. Current is {self.shape}, new data is "
                             f"{data.shape}.")
=======
        # If setting data as None, set as a dim-0 array for interface safety
        if data_array is None:
            data_array = np.ndarray((0, 0), dtype=float)
>>>>>>> 8c04f89a

        # Finally, perform the attribution
        self._data = data
        self._images_loaded = images_loaded

    @data.deleter
    def data(self) -> None:
        """Simple deleter for the `data` attribute.
        """
        self._data = None
        self._images_loaded = False

    @property
    def mask(self) -> Optional[np.ndarray[np.int32]]:
        """The pixel mask of the image, if present; None otherwise.

        Returns
        -------
        mask : Optional[np.ndarray[np.int32]]
            The pixel mask of the image, if present; None otherwise.
        """
        return self._mask

    @mask.setter
<<<<<<< HEAD
    def mask(self,
             mask: Optional[np.ndarray[int]]) -> None:
        """Setter for the pixel mask of the image, doing some validity checks on the input.

        Parameters
        ----------
        mask : Optional[np.ndarray[int]]
            The pixel mask of the image.
        """

        # We use safe casting for the mask, since we could lose very relevant data if we cast e.g. an int64 to an int32
        self.__set_array_attr(array = mask,
                              name = MASK_TAG,
                              casting = "safe")
=======
    def mask(self, mask_array):
        if mask_array is None:
            self._mask = None
        else:
            if mask_array.ndim != 2:
                raise ValueError("The mask array must have 2 dimensions")
            if mask_array.shape != self._data.shape:
                raise ValueError(
                    "The mask array must have the same size as the data {}".format(self._data.shape))
            # Quietly ignore if byte order is the only difference
            if not mask_array.dtype.newbyteorder('<') in allowed_int_dtypes:
                logger.warning(
                    "Received mask array of type '%s'. Attempting safe casting to np.int32.", mask_array.dtype)
                try:
                    mask_array = mask_array.astype(np.int32, casting='safe')
                except Exception:
                    raise ValueError(
                        "The mask array must be of integer type (it is {})".format(mask_array.dtype))
            self._mask = mask_array
>>>>>>> 8c04f89a

    @mask.deleter
    def mask(self) -> None:
        """Simple deleter for the `mask` attribute.
        """
        self._mask = None

    @property
    def boolmask(self) -> np.ndarray[np.bool]:
        """A boolean summary of the mask, cannot be set, only get.

        Returns
        -------
        boolmask : np.ndarray[np.bool]
            A boolean summary of the mask.
        """
        if self.mask is None:
            return None
        return self.mask.astype(np.bool)

    @property
    def noisemap(self) -> Optional[np.ndarray[np.float32]]:
        """The noisemap (for only background noise, not including source noise) for the image

        Returns
        -------
        noisemap : Optional[np.ndarray[float]]
            The noise map, if present; None otherwise.
        """
        return self._noisemap

    @noisemap.setter
    def noisemap(self,
                 noisemap: Optional[np.ndarray[float]]) -> None:
        """Setter for the noise map, doing some validity checks on the input.

        Parameters
        ----------
        noisemap : Optional[np.ndarray[float]]
            The noise map.
        """

        self.__set_array_attr(array = noisemap,
                              name = NOISEMAP_TAG)

    @noisemap.deleter
    def noisemap(self):
        """Simple deleter for the `noisemap` attribute.
        """
        self._noisemap = None

    @property
    def segmentation_map(self) -> Optional[np.ndarray[np.int64]]:
        """The segmentation map of the image, which details which pixels correspond to which objects.

        Returns
        -------
        segmentation_map : Optional[np.ndarray[int]]
            The segmentation map of the image, if present; None otherwise.
        """
        return self._segmentation_map

    @segmentation_map.setter
    def segmentation_map(self,
                         segmentation_map: Optional[np.ndarray[int]]) -> None:

        # We use safe casting for the segmentation map, since we could lose very relevant data if we cast e.g. an
        # int64 to an int32
        self.__set_array_attr(array = segmentation_map,
                              name = SEGMENTATION_TAG,
                              casting = "safe")

    @segmentation_map.deleter
    def segmentation_map(self) -> None:
        """Simple deleter for the `segmentation_map` attribute.
        """
        self._segmentation_map = None

    @property
    def background_map(self) -> Optional[np.ndarray[np.float32]]:
        """A background map of the image.

        Returns
        -------
        background_map : Optional[np.ndarray[float]]
            The background map, if present; None otherwise.
        """
        return self._background_map

    @background_map.setter
    def background_map(self, background_map: Optional[np.ndarray[float]]) -> None:
        """Setter for the background map, doing some validity checks on the input.

        Parameters
        ----------
        background_map : Optional[np.ndarray[float]]
            The background map.
        """

        self.__set_array_attr(array = background_map,
                              name = BACKGROUND_TAG)

    @background_map.deleter
    def background_map(self) -> None:
        """Simple deleter for the `background_map` attribute.
        """
        self._background_map = None

    @property
    def weight_map(self) -> Optional[np.ndarray[np.float32]]:
        """The weight map of the image.

        Returns
        -------
        weight_map : Optional[np.ndarray[np.float32]]
            The weight map, if present; None otherwise.
        """
        return self._weight_map

    @weight_map.setter
    def weight_map(self, weight_map: Optional[np.ndarray[float]]) -> None:
        """Setter for the weight map, doing some validity checks on the input.

        Parameters
        ----------
        weight_map : Optional[np.ndarray[float]]
            The weight map.
        """

        self.__set_array_attr(array = weight_map,
                              name = WEIGHT_TAG)

    @weight_map.deleter
    def weight_map(self):
        """Simple deleter for the `weight_map` attribute.
        """
        self._weight_map = None

    @property
    def header(self) -> Optional[Header]:
        """An astropy header to contain metadata.

        Returns
        -------
        header : Optional[Header]
            The header, if present; None otherwise.
        """
        return self._header

    @header.setter
    def header(self, header: Optional[Header]) -> None:
        """Setter for the header of this image. Note that since the offset is stored in the header,
        it's always deepcopied when set to avoid surprisingly changing the input.

        Parameters
        ----------
        header : Header
            The header to set.
        """

        # Not very pythonic, but to avoid misuse, which could lead to problems when writing to
        # FITS files.
        if not (header is None or isinstance(header, Header)):
            raise TypeError("The header must be an astropy.io.fits.Header instance")

        self._header = header

    @header.deleter
    def header(self):
        """Simple deleter for the `header` attribute.
        """
        self._header = None
        self._galsim_wcs = None

    @property
    def offset(self) -> np.ndarray[float]:
        """An (x_offset, y_offset) tuple, tracking the offset of extracted stamps compared to the base image they
        were originally extracted from (that is, the most-distant parent SHEImage).

        Returns
        -------
        offset : np.ndarray[float]
            The (x_offset, y_offset) values, represented as a 1D, 2-element numpy array.
        """
        return self._offset

    @offset.setter
    def offset(self, offset: Optional[Sequence[float]]) -> None:
        """Setter for the offset attribute, which stores it as (0, 0) if None is set.

        Parameters
        ----------
        offset : Optional[Sequence[float]]
            The offset to set. This must have exactly 2 elements, in the order (x_offset, y_offset). If provided as
            None, the offset will be stored as (0,0).
        """
<<<<<<< HEAD
        if offset is None:
            self._offset = np.array([0., 0.], dtype = float)
            return

        if len(offset) != 2:
            raise ValueError("A `SHEImage.offset` must have exactly 2 items")

        self._offset = np.asarray(offset, dtype = float)
=======
        if offset_tuple is None:
            self._offset = np.array([0., 0.], dtype=float)
        else:
            if len(offset_tuple) != 2:
                raise ValueError("A SHEImage.offset must have 2 items")
            self._offset = np.array(offset_tuple, dtype=float)
>>>>>>> 8c04f89a

    @property
    def qualified_science_data_filename(self) -> Optional[str]:
        """Qualified science data filename of the loaded FITS file.

        Returns
        -------
        qualified_science_data_filename : Optional[str]
            The qualified science data filename, if present; None otherwise.
        """
        return self._qualified_science_data_filename

    @qualified_science_data_filename.setter
    def qualified_science_data_filename(self, filename: Optional[str]):
        """Setter for the qualified science data filename.

        Parameters
        ----------
        filename : Optional[str]
            The qualified science data filename.
        """
        self._qualified_science_data_filename = filename

    @property
    def observation_id(self) -> Optional[int]:
        """Observation ID. Returns None if header or keyword not present.

        Returns
        -------
        observation_id : Optional[int]
            The observation ID, if present; None otherwise.
        """
        return self.__get_header_property(OBS_ID_LABEL, dtype = int)

    @observation_id.setter
    def observation_id(self, observation_id: Optional[int]) -> None:
        """Setter for the observation ID.

            Parameters
            ----------
            observation_id : Optional[int]
                The observation ID.
        """
        self.__set_header_property(OBS_ID_LABEL, observation_id)

    @property
    def pointing_id(self) -> Optional[int]:
        """Pointing ID. Returns None if header or keyword not present.

        Returns
        -------
        pointing_id : Optional[int]
            The pointing ID, if present; None otherwise.
        """
        return self.__get_header_property(PNT_ID_LABEL, dtype = int)

    @pointing_id.setter
    def pointing_id(self, pointing_id: Optional[int]) -> None:
        """Setter for the pointing ID.

            Parameters
            ----------
            pointing_id : Optional[int]
                The pointing ID.
        """
        self.__set_header_property(PNT_ID_LABEL, pointing_id)

    @property
    def exposure_time(self) -> Optional[float]:
        """Exposure time in sec. Returns None if header or keyword not present.

        Returns
        -------
        exposure_time : Optional[float]
            The exposure time, if present; None otherwise.
        """
        return self.__get_header_property(EXPTIME_LABEL)

    @exposure_time.setter
    def exposure_time(self, exposure_time: Optional[float]) -> None:
        """Setter for the exposure time.

        Parameters
        ----------
        exposure_time : Optional[float]
            The exposure time.
        """
        self.__set_header_property(EXPTIME_LABEL, exposure_time)

    @property
    def gain(self) -> Optional[float]:
        """Gain in e-/ADU. Returns None if header or keyword not present.

        Returns
        -------
        gain : Optional[float]
            The gain, if present; None otherwise.
        """
        return self.__get_header_property(GAIN_LABEL)

    @gain.setter
    def gain(self, gain: Optional[float]) -> None:
        """Setter for the gain.

        Parameters
        ----------
        gain : Optional[float]
        """
        self.__set_header_property(GAIN_LABEL, gain)

    @property
    def read_noise(self) -> Optional[float]:
        """Read noise in units of ADU/pixel. Returns None if header or keyword not present.

        Returns
        -------
        read_noise : Optional[float]
            The read noise, if present; None otherwise.
        """
        return self.__get_header_property(READ_NOISE_LABEL)

    @read_noise.setter
    def read_noise(self, read_noise: Optional[float]) -> None:
        """Setter for the read noise.

        Parameters
        ----------
        read_noise : Optional[float]
            The read noise.
        """
        self.__set_header_property(READ_NOISE_LABEL, read_noise)

    @property
    def zero_point(self) -> Optional[float]:
        """Magnitude zero-point. Returns None if header or keyword not present.

        Returns
        -------
        zero_point : Optional[float]
            The zero point, if present; None otherwise.
        """
        return self.__get_header_property(ZERO_POINT_LABEL)

    @zero_point.setter
    def zero_point(self, zero_point: Optional[float]) -> None:
        """Setter for the zero point.

        Parameters
        ----------
        zero_point : Optional[float]
            The zero point.
        """
        self.__set_header_property(ZERO_POINT_LABEL, zero_point)

    @property
    def wcs(self) -> Optional[astropy.wcs.WCS]:
        """The WCS of the images.

        Returns
        -------
        wcs : Optional[astropy.wcs.WCS]
            The WCS of the images, if present; None otherwise.
        """
        return self._wcs

    @wcs.setter
    def wcs(self, wcs: Optional[astropy.wcs.WCS]) -> None:
        """Convenience setter of the WCS.

        Parameters
        ----------
        wcs : Optional[astropy.wcs.WCS]
            The WCS of the images.
        """
        if not (isinstance(wcs, astropy.wcs.WCS) or (wcs is None)):
            raise TypeError("`wcs` must be None or an instance of `astropy.wcs.WCS`")
        self._wcs = wcs

        # Unload the galsim wcs
        self._galsim_wcs = None

    @wcs.deleter
    def wcs(self) -> None:
        """Simple deleter for the `wcs` attribute.
        """
        self._wcs = None
        self._galsim_wcs = None

    @property
    def galsim_wcs(self) -> Optional[galsim.wcs.BaseWCS]:
        """Property to provide a GalSim-style WCS, which has some functions that astropy's lacks.

        Returns
        -------
        galsim_wcs : Optional[galsim.wcs.BaseWCS]
            The WCS, converted to an appropriate GalSim WCS class, if present; None otherwise.
        """

        # If not already loaded, load it
        if self._galsim_wcs is None:
            # Load from the header if possible
            if self.wcs is not None:
                self._galsim_wcs = galsim.wcs.readFromFitsHeader(self.wcs.to_header())[0]
            elif self.header is not None and len(self.header) > 0:
                self._galsim_wcs = galsim.wcs.readFromFitsHeader(self.header)[0]
            else:
                raise ValueError(
                    "`SHEImage` must have a WCS set up or a WCS in its header in order to get a GalSim WCS.")

        return self._galsim_wcs

    @galsim_wcs.setter
    def galsim_wcs(self, galsim_wcs: Optional[galsim.wcs.BaseWCS]):
        """Convenience setter of the GalSim WCS.

        Parameters
        ----------
        galsim_wcs : Optional[galsim.wcs.BaseWCS]
            The GalSim-style WCS to be set.
        """
        if not (isinstance(galsim_wcs, galsim.wcs.BaseWCS) or (galsim_wcs is None)):
            raise TypeError("`galsim_wcs` must be None or an instance of `galsim.wcs.BaseWCS`")
        self._galsim_wcs = galsim_wcs

    @galsim_wcs.deleter
    def galsim_wcs(self):
        """Simple deleter for the `galsim_wcs` attribute.
        """
        self._galsim_wcs = None

    @property
    def shape(self) -> Tuple[int, int]:
        """The shape of the image, equivalent to `self.data.shape`.

        Returns
        -------
        shape : Tuple[int, int]
            The shape of the image, as (x_len,y_len)
        """
        if self._shape is not None:
            return self._shape
        if self.data is not None:
            return self.data.shape
        return DETECTOR_SHAPE

    @shape.setter
    def shape(self, shape: Optional[Sequence[int]]) -> None:
        """Setter for the shape attribute.

        Parameters
        ----------
        shape : Optional[Sequence[int]]
            The shape to set. This must have exactly 2 elements, in the order (x_len, y_len).
        """
        # Only allow if images aren't loaded
        if self._images_loaded:
            raise ValueError("Cannot set the shape of an image that has been loaded.")

        self._shape = tuple(shape)

    @shape.deleter
    def shape(self):
        """Simple deleter for the `shape` attribute.
        """
        self._shape = None

    @property
    def det_ix(self) -> int:
        """The x-position of the detector for this image. Will be a value between 1 and 6 inclusive. Note that this
        is cached the first time it is accessed, and will not be updated if the header subsequently changes unless
        first set to None.

        Returns
        -------
        det_ix : int
            The x-position of the detector for this image.
        """
        if self._det_ix is None:
            self.__determine_det_ixy()
        return self._det_ix

    @det_ix.setter
    def det_ix(self, det_ix: Optional[int]) -> None:
        """Setter for the det_ix attribute. If set to None, the `det_ix` property will be determined from the header
        next time it's accessed.

        Parameters
        ----------
        det_ix : Optional[Sequence[int]]
            The detector index to set. This should normally be in the range 1-6, but other integers are accepted.
        """
        self._det_ix = det_ix

    @property
    def det_iy(self):
        """The y-position of the detector for this image. Will be a value between 1 and 6 inclusive. Note that this
        is cached the first time it is accessed, and will not be updated if the header subsequently changes unless
        first set to None.

        Returns
        -------
        det_iy : int
            The y-position of the detector for this image.
        """
        if self._det_iy is None:
            self.__determine_det_ixy()
        return self._det_iy

    @det_iy.setter
    def det_iy(self, det_iy: Optional[int]) -> None:
        """Setter for the det_iy attribute. If set to None, the `det_iy` property will be determined from the header
        next time it's accessed.

        Parameters
        ----------
        det_iy : Optional[Sequence[int]]
            The detector index to set. This should normally be in the range 1-6, but other integers are accepted.
        """
        self._det_iy = det_iy

    @property
    def parent_frame_stack(self) -> Optional[SHEFrameStack]:
        """Reference to the parent `SHEFrameStack`, if it exists; None otherwise. This is stored internally as a weak
        reference to prevent a reference circle which would prevent garbage collection. This means that if the parent
        goes out of scope, this may become None even if previously set to reference the parent.

        Returns
        -------
        parent_frame_stack : Optional[SHEFrameStack]
            This object's parent `SHEFrameStack`, if it exists; None otherwise.
        """
        return self._parent_frame_stack()

    @parent_frame_stack.setter
    def parent_frame_stack(self, parent_frame_stack: Optional[SHEFrameStack]) -> None:
        """Setter for parent_frame_stack, storing the input as a weak reference.

        Parameters
        ----------
        parent_frame_stack : Optional[SHEFrameStack]
            The `SHEFrameStack` object to be referenced as this object's parent.
        """

<<<<<<< HEAD
        if parent_frame_stack is None:
            self._parent_frame_stack = _return_none
        else:
            # Use a weak reference so we don't keep the parent alive indefinitely
            self._parent_frame_stack = weakref.ref(parent_frame_stack)

    @parent_frame_stack.deleter
    def parent_frame_stack(self) -> None:
        """Deleter for parent_frame_stack, setting it to return None.
        """
        self._parent_frame_stack = _return_none

    @property
    def parent_frame(self) -> Optional[SHEFrame]:
        """Reference to the parent `SHEFrame`, if it exists; None otherwise. This is stored internally as a weak
        reference to prevent a reference circle which would prevent garbage collection. This means that if the parent
        goes out of scope, this may become None even if previously set to reference the parent.

        Returns
        -------
        parent_frame : Optional[SHEFrame]
            This object's parent `SHEFrame`, if it exists; None otherwise.
        """
        return self._parent_frame()

    @parent_frame.setter
    def parent_frame(self, parent_frame: Optional[SHEFrame]) -> None:
        """Setter for parent_frame, storing the input as a weak reference.

        Parameters
        ----------
        parent_frame : Optional[SHEFrame]
            The `SHEFrame` object to be referenced as this object's parent.
        """

        if parent_frame is None:
            self._parent_frame = _return_none
        else:
            # Use a weak reference so we don't keep the parent alive indefinitely
            self._parent_frame = weakref.ref(parent_frame)

    @parent_frame.deleter
    def parent_frame(self) -> None:
        """Deleter for parent_frame, setting it to return None.
        """
        self._parent_frame = _return_none

    @property
    def parent_image_stack(self) -> Optional[SHEImageStack]:
        """Reference to the parent `SHEImageStack`, if it exists; None otherwise. This is stored internally as a weak
        reference to prevent a reference circle which would prevent garbage collection. This means that if the parent
        goes out of scope, this may become None even if previously set to reference the parent.

        Returns
        -------
        parent_image_stack : Optional[SHEImageStack]
            This object's parent `SHEImageStack`, if it exists; None otherwise.
        """
        return self._parent_image_stack()

    @parent_image_stack.setter
    def parent_image_stack(self, parent_image_stack: Optional[SHEImageStack]) -> None:
        """Setter for parent_image_stack, storing the input as a weak reference.

        Parameters
        ----------
        parent_image_stack : Optional[SHEImageStack]
            The `SHEImageStack` object to be referenced as this object's parent.
        """

        if parent_image_stack is None:
            self._parent_image_stack = _return_none
        else:
            # Use a weak reference so we don't keep the parent alive indefinitely
            self._parent_image_stack = weakref.ref(parent_image_stack)

    @parent_image_stack.deleter
    def parent_image_stack(self) -> None:
        """Deleter for parent_image_stack, setting it to return None.
        """
        self._parent_image_stack = _return_none

    @property
    def parent_image(self) -> Optional[SHEImage]:
        """Reference to the immediate parent `SHEImage`, if it exists; None otherwise. This is stored internally as a
        weak reference to prevent a reference circle which would prevent garbage collection. This means that
        if the parent goes out of scope, this may become None even if previously set to reference the parent.

        It is possible for a `SHEImage` to have an indefinite chain of parent SHEImage through repeated stamp
        extraction. This attribute stores only the reference to the most-immediate parent SHEImage.

        Returns
        -------
        parent_image : Optional[SHEImage]
            This object's most-immediate parent `SHEImage`, if it exists; None otherwise.
        """
        return self._parent_image()

    @parent_image.setter
    def parent_image(self, parent_image: Optional[SHEImage]) -> None:
        """Setter for parent_image, storing the input as a weak reference.

        Parameters
        ----------
        parent_image : Optional[SHEImage]
            The `SHEImage` object to be referenced as this object's parent.
        """

        if parent_image is None:
            self._parent_image = _return_none
        else:
            # Use a weak reference so we don't keep the parent alive indefinitely
            self._parent_image = weakref.ref(parent_image)

    @parent_image.deleter
    def parent_image(self) -> None:
        """Deleter for parent_image, setting it to return None.
        """
        self._parent_image = _return_none

    # Public methods

    def get_object_mask(self,
                        seg_id: int,
                        mask_suspect: bool = False,
                        mask_unassigned: bool = False) -> np.ndarray[np.bool]:
        """Get a mask for pixels that are either bad (and optionally suspect) or don't belong to an object with a
        given ID. The returned mask follows the convention that 0/False = good, 1/True = bad.

        Parameters
        ----------
        seg_id : int
            Segmentation map ID of the object for which to generate a mask. Note that this is generally different
            from the object ID.
        mask_suspect : bool
=======
        def neq(lhs, rhs):
            try:
                return bool(lhs != rhs)
            except ValueError:
                return (lhs != rhs).any()

        if neq(self.data, rhs.data):
            return False
        if neq(self.mask, rhs.mask):
            return False
        if neq(self.noisemap, rhs.noisemap):
            return False
        if neq(self.background_map, rhs.background_map):
            return False
        if neq(self.segmentation_map, rhs.segmentation_map):
            return False
        if neq(self.weight_map, rhs.weight_map):
            return False
        if neq(self.header, rhs.header):
            return False
        if neq(self.offset, rhs.offset):
            return False
        if neq(self.wcs, rhs.wcs):
            try:
                if neq(self.wcs.to_header(), rhs.wcs.to_header()):
                    return False
            except AttributeError:
                # In this case, only one is None, so return False
                return False

        return True

    def get_object_mask(self, seg_id, mask_suspect=False, mask_unassigned=False):
        """Get a mask for pixels that are either bad (and optionally suspect)
        or don't belong to an object with a given ID.

        Arguments
        ---------
        seg_id: int
            Segmentation map ID of the object for which to generate a mask
        mask_suspect: bool
>>>>>>> 8c04f89a
            If True, suspect pixels will also be masked True.
        mask_unassigned : bool
            If True, pixels which are not assigned to any object will also be masked True.

        Returns
        -------
        object_mask: np.ndarray[np.bool]
            Mask for the desired object. Values of True correspond to masked pixels (bad(/suspect) or don't belong to
            this object).
        """
        # Raise an exception if the mask or segmentation map is None
        if self.mask is None:
            raise ValueError("Cannot get an object mask when mask is None")
        if self.segmentation_map is None:
            raise ValueError("Cannot get an object mask when segmentation_map is None")

        # First get the boolean version of the mask for suspect/bad pixels
        if mask_suspect:
            pixel_mask = as_bool(is_masked_suspect_or_bad(self.mask))
        else:
            pixel_mask = as_bool(is_masked_bad(self.mask))

        # Now get mask for other objects
        other_mask = (self.segmentation_map != seg_id)
        if not mask_unassigned:
            other_mask = np.logical_and(
                other_mask, (self.segmentation_map != SEGMAP_UNASSIGNED_VALUE))

        # Combine and return the masks
        object_mask = np.logical_or(pixel_mask, other_mask)

        return object_mask

<<<<<<< HEAD
    def write_to_fits(self,
                      filepath: str,
                      data_only: bool = False,
                      **kwargs: Any) -> None:
        """Writes the image to disk, in the form of a multi-extension FITS cube.
=======
    def write_to_fits(self, filepath, overwrite=False, data_only=False, **kwargs):
        """Writes the image to disk, in form of a multi-extension FITS cube.
>>>>>>> 8c04f89a

        The data is written in the primary HDU, and the ancillary data to following HDUs.

        Technical note: the function "transposes" all the arrays written into the FITS file, so that the arrays will
        get shown by DS9 using the convention that the pixel with index [0,0] is bottom left.

        Parameters
        ----------
        filepath : str
            The qualified filename where the file should be written.
        data_only:  bool
            If True, only the science image (`data` attribute) will be written to disk.
        **kwargs : Any
            Additional keyword arguments are passed to the `astropy.io.fits.writeto` function.
        """

        # Set up a fits header with the wcs
        if self.wcs is not None:
            wcs_header = self.wcs.to_header()
            full_header = deepcopy(self.header)
            for label in wcs_header:
                # Overwrite any coming from the WCS
                full_header[label] = (wcs_header[label], wcs_header.comments[label])
        elif self.header is None:
            # An empty header
            full_header = Header()
        else:
            full_header = deepcopy(self.header)

        # Add offset data to the header
        full_header[KEY_X_OFFSET] = self.offset[0]
        full_header[KEY_Y_OFFSET] = self.offset[1]

        # Note that we transpose the numpy arrays, so to have the same pixel
        # convention as DS9 and SExtractor.
<<<<<<< HEAD
        data_hdu = astropy.io.fits.PrimaryHDU(self.data.transpose(), header = full_header)
=======
        datahdu = astropy.io.fits.PrimaryHDU(
            self.data.transpose(), header=full_header)
>>>>>>> 8c04f89a

        hdu_list = astropy.io.fits.HDUList([data_hdu])

        if not data_only:

<<<<<<< HEAD
            for name, attr in D_ATTR_CONVERSIONS.items():
                if name == SCI_TAG:
                    continue
                if getattr(self, attr) is not None:
                    hdu = astropy.io.fits.ImageHDU(getattr(self, attr).transpose(), name = name)
                    hdu_list.append(hdu)

        write_fits(hdu_list = hdu_list,
                   filename = filepath,
                   **kwargs)

    @staticmethod
    def read_from_fits(filepath: str,
                       workdir: str = DEFAULT_WORKDIR,
                       **kwargs: Optional[str]) -> SHEImage:
=======
            if self.mask is not None:
                maskhdu = astropy.io.fits.ImageHDU(
                    data=self.mask.transpose(), name="MASK")
                hdulist.append(maskhdu)
            if self.noisemap is not None:
                noisemaphdu = astropy.io.fits.ImageHDU(
                    data=self.noisemap.transpose(), name="NOISEMAP")
                hdulist.append(noisemaphdu)
            if self.segmentation_map is not None:
                segmaphdu = astropy.io.fits.ImageHDU(
                    data=self.segmentation_map.transpose(), name="SEGMAP")
                hdulist.append(segmaphdu)
            if self.background_map is not None:
                bkgmaphdu = astropy.io.fits.ImageHDU(
                    data=self.background_map.transpose(), name="BKGMAP")
                hdulist.append(bkgmaphdu)
            if self.weight_map is not None:
                wgtmaphdu = astropy.io.fits.ImageHDU(
                    data=self.weight_map.transpose(), name="WGTMAP")
                hdulist.append(wgtmaphdu)

        if overwrite is True and os.path.exists(filepath):
            logger.debug("The output file exists and will get overwritten")

        hdulist.writeto(filepath, overwrite=overwrite)
        # Note that overwrite is called overwrite in the latest astropy, but
        # backwards compatible.

        logger.debug("Wrote %s to the FITS file %s", self, filepath)

    @classmethod
    def read_from_fits(cls,
                       filepath,
                       data_ext='PRIMARY',
                       mask_ext='MASK',
                       noisemap_ext='NOISEMAP',
                       segmentation_map_ext='SEGMAP',
                       background_map_ext='BKGMAP',
                       weight_map_ext='WGTMAP',
                       mask_filepath=None,
                       noisemap_filepath=None,
                       segmentation_map_filepath=None,
                       background_map_filepath=None,
                       weight_map_filepath=None,
                       workdir=".", ):
>>>>>>> 8c04f89a
        """Reads an image from a FITS file, such as written by write_to_fits(), and returns it as a SHEImage object.

        This function can be used to read previously saved SHEImage objects (in this case, just give the filepath),
        or to import other "foreign" FITS images (then you'll need the optional keyword arguments).
        When reading from one or several of these foreign files, you can
          - specify a specific HDU to read the mask from, e.g., by setting mask_ext='FLAG'
          - specify a different file to read the mask from, e.g., mask_filepath='mask.fits', mask_ext=0
          - avoid reading-in a mask, by specifying both mask_ext=None and mask_filepath=None
            (results in a default zero mask)
        Idem for the noisemap and the segmap

        Technical note: all the arrays read from FITS get "transposed", so that the array-properties of SHEImage can be
        indexed with [x,y] using the same orientation-convention as DS9 and SExtractor uses, that is,
        [0,0] is bottom left.

        Parameters
        ----------
        filepath : str
            path to the FITS file containing the primary data and header to be read
        workdir : str
            The working directory, where files can be found
        **kwargs : str
            Additional keyword arguments are allowed to specify the specific HDU an attribute can be found in,
            if not the default, and similarly if it's found in a different file. These take the format:
            `{attr}_{filename/hdu} = {value}`
            where {attr} is one of "data", "mask", "noisemap", "segmentation_map", "background_map", "weight_map",
            and {filename/hdu} is either "filename" or "hdu".

            For filenames, the fully-qualified filename should be provided, e.g.:
            `mask_filename = "/path/to/mask.fits"`

            For HDUs, either the HDU's index may be provided, or else its `EXTNAME`:
            `background_map_hdu = 0`
            `segmentation_map_hdu = "SEGMAP"`

        Returns
        -------
        image : SHEImage
            The image object read from the FITS file.
        """
        # Reading the primary extension, which also contains the header
        qualified_filepath = os.path.join(workdir, filepath)
<<<<<<< HEAD
        (data, header) = SHEImage.__get_specific_hdu_content_from_fits(qualified_filepath,
                                                                       ext = SHEImage.__get_hdu_kwarg(
                                                                           attr_name = SCI_TAG,
                                                                           kwargs = kwargs,
                                                                           default_value = PRIMARY_TAG),
                                                                       return_header = True)
=======
        (data, header) = cls._get_specific_hdu_content_from_fits(
            qualified_filepath, ext=data_ext, return_header=True)
>>>>>>> 8c04f89a

        # Set up the WCS before we clean the header
        try:
            wcs = astropy.wcs.WCS(header)
        except KeyError:
            # No WCS information
            wcs = None

        # Removing the mandatory cards (that were automatically added to the
        # header if write_to_fits was used)
        logger.debug("The raw primary header has %d keys", len(list(header.keys())))
        SHEImage.__remove_header_keywords(header = header,
                                          l_keywords_to_remove = ["SIMPLE", "BITPIX", "NAXIS", "NAXIS1", "NAXIS2",
                                                                  "EXTEND"])
        if wcs is not None:
            SHEImage.__remove_header_keywords(header = header,
                                              l_keywords_to_remove = list(wcs.to_header().keys()))

        logger.debug("The cleaned header has %d keys", len(list(header.keys())))

        # Read in each attr
        d_attrs: Dict[str, Optional[np.ndarray]] = {}
        for name, attr in D_ATTR_CONVERSIONS.items():
            if name == SCI_TAG:
                continue
            special_filepath = SHEImage.__get_filename_kwarg(attr_name = name,
                                                             kwargs = kwargs,
                                                             default_value = None)
            ext = SHEImage.__get_hdu_kwarg(attr_name = name,
                                           kwargs = kwargs,
                                           default_value = name)
            d_attrs[attr] = SHEImage.__get_secondary_data_from_fits(primary_filepath = qualified_filepath,
                                                                    special_filepath = special_filepath,
                                                                    ext = ext)

        # Getting the offset from the header
        if KEY_X_OFFSET not in header or KEY_Y_OFFSET not in header:
            offset = np.array([0., 0.])
        else:
            offset = np.array([header[KEY_X_OFFSET], header[KEY_Y_OFFSET]])
            header.remove(KEY_X_OFFSET)
            header.remove(KEY_Y_OFFSET)

        # Building and returning the new object
<<<<<<< HEAD
        new_image = SHEImage(data = data,
                             **d_attrs,
                             header = header,
                             offset = offset,
                             wcs = wcs)
        new_image.science_data_filename = qualified_filepath

        logger.info("Read %s from the file '%s'", str(new_image), filepath)
        return new_image

    def extract_wcs_stamp(self,
                          x: float,
                          y: float,
                          none_if_out_of_bounds: bool = False):
        """Extracts an "empty" stamp, which contains only information needed for WCS operations, having the
        interface of a standard SHEImage. This should be used in preference to `extract_stamp` if only WCS-related
        operations will be performed on the stamp.

        Parameters
        ----------
        x : float
            x pixel coordinate on which to center the stamp.
        y : float
            idem for y
        none_if_out_of_bounds : bool
            If True, returns None if the desired center position is out of bounds. If False, raises an exception.
=======
        newimg = SHEImage(data=data, mask=mask, noisemap=noisemap, segmentation_map=segmentation_map,
                          background_map=background_map, weight_map=weight_map,
                          header=header, offset=offset, wcs=wcs)
        newimg.science_data_filename = qualified_filepath

        logger.info("Read %s from the file '%s'", str(newimg), filepath)
        return newimg

    @classmethod
    def _get_secondary_data_from_fits(cls, primary_filepath, special_filepath, ext):
        """Private helper for getting mask or noisemap, defining the logic of the related keyword arguments

        This function might return None, if both special_filepath and ext are None, or if the extension doesn't
        exist in the file.
        """

        outarray = None

        if special_filepath is None:
            filepath = primary_filepath
        else:
            filepath = special_filepath

        try:
            outarray = cls._get_specific_hdu_content_from_fits(filepath, ext=ext)
        except KeyError:
            logger.debug("Extension %s not found in fits file %s", ext, filepath)
            return None

        return outarray

    @classmethod
    def _get_specific_hdu_content_from_fits(cls, filepath, ext=None, return_header=False):
        """Private helper to handle access to particular extensions of a FITS file
>>>>>>> 8c04f89a

        Returns
        -------
        stamp : SHEImage
            The extracted stamp.
        """

<<<<<<< HEAD
        new_offset = self.offset + np.array([x, y])
        new_x, new_y = new_offset[0], new_offset[1]
=======
        logger.debug("Reading from file '%s'...", filepath)

        hdulist = astropy.io.fits.open(filepath)
        nhdu = len(hdulist)

        if ext is None:
            # Warn the user, as the situation is not clear
            if nhdu > 1:
                logger.warning(
                    "File '%s' has several HDUs, but no extension was specified! Using primary HDU.",
                    filepath)
            ext = "PRIMARY"

        logger.debug("Accessing extension '%s' out of %d available HDUs...", ext, nhdu)
        data = hdulist[ext].data.transpose()
        if not data.ndim == 2:
            raise ValueError("Primary HDU must contain a 2D image")
        header = hdulist[ext].header

        hdulist.close()

        if return_header:
            return data, header
        return data

    def _extract_attr_stamp(self, xmin, ymin, xmax, ymax, attr, filename, hdu_i):
        if (xmax - xmin) <= 0 or (ymax - ymin) <= 0:
            return None
        a = getattr(self, ATTR_CONVERSIONS[attr])
        if a is not None and a.shape[0] > 0 and a.shape[1] > 0:
            out = a[xmin:xmax, ymin:ymax]
        elif filename is not None and hdu_i is not None:
            out = _read_stamp(xmin, ymin, xmax, ymax, filename, hdu_i)
        else:
            out = None
        return out

    def extract_wcs_stamp(self, x, y, none_if_out_of_bounds=False):
        """ Extracts an "empty" stamp, which contains only information needed for WCS operations, having the
            interface of a standard SHEImage.
        """
>>>>>>> 8c04f89a

        # If we're returning None if out of bounds, check now
        if none_if_out_of_bounds and ((new_x < 0) or (new_y >= self.shape[0]) or
                                      (new_x < 0) or (new_y >= self.shape[1])):
            return None

<<<<<<< HEAD
        new_image = SHEImage(data = None,
                             mask = None,
                             noisemap = None,
                             segmentation_map = None,
                             background_map = None,
                             weight_map = None,
                             header = self.header,
                             offset = new_offset,
                             wcs = self.wcs,
                             parent_frame_stack = self.parent_frame_stack,
                             parent_frame = self.parent_frame,
                             parent_image_stack = self.parent_image_stack,
                             parent_image = self,
                             )
        new_image.shape = (0, 0)

        return new_image

    def extract_stamp(self,
                      x: float,
                      y: float,
                      width: int = DEFAULT_STAMP_SIZE,
                      height: Optional[int] = None,
                      indexconv: str = "numpy",
                      keep_header: bool = False,
                      none_if_out_of_bounds: bool = False,
                      force_all_properties: bool = False,
                      **kwargs: Optional[Union[str, int]]):
        """Extracts a stamp and returns it as a new SHEImage (using views of numpy arrays if possible, i.e.,
        without making a copy)
=======
        new_offset = self.offset + np.array([x, y])

        newimg = SHEImage(
            data=np.ndarray(shape=(0, 0), dtype=float),
            mask=None,
            noisemap=None,
            segmentation_map=None,
            background_map=None,
            weight_map=None,
            header=self.header,
            offset=new_offset,
            wcs=self.wcs,
            parent_image=self,
            )

        return newimg

    def extract_stamp(self, x, y, width=DEFAULT_STAMP_SIZE, height=None, indexconv="numpy", keep_header=False,
                      none_if_out_of_bounds=False, force_all_properties=False,
                      data_filename=None,
                      data_hdu=None,
                      noisemap_filename=None,
                      noisemap_hdu=None,
                      mask_filename=None,
                      mask_hdu=None,
                      bkg_filename=None,
                      bkg_hdu=None,
                      wgt_filename=None,
                      wgt_hdu=None,
                      seg_filename=None,
                      seg_hdu=None):
        """Extracts a stamp and returns it as a new None (using views of numpy arrays, i.e., without making a copy)
>>>>>>> 8c04f89a

        The extracted stamp is centered on the given (x,y) coordinates and has shape (width, height).
        To define this center, two alternative indexing-conventions are implemented, which differ by a small shift:
            - "numpy" follows the natural indexing of numpy arrays extended to floating-point axes.
                The bottom-left pixel spreads from (x,y) = (0.0, 0.0) to (1.0,1.0).
                Therefore, this pixel is centered on (0.5, 0.5), and you would
                use extract_stamp(x=0.5, y=0.5, w=1) to extract this pixel.
                Note the difference to the usual numpy integer array indexing, where this pixel would be a[0,0]
            - "sextractor" follows the convention from SExtractor and (identically) DS9, where the bottom-left pixel
                spreads from (0.5, 0.5) to (1.5, 1.5), and is therefore centered on (1.0, 1.0).

        Bottom line: if SExtractor told you that there is a galaxy at a certain position, you can use this position
        directly to extract a statistically-well-centered stamp as long as you set indexconv="sextractor".

        The stamp can be partially (or even completely) outside of the image. Pixels of the stamp outside of the image
        will be set to zero, and masked.


        Parameters
        ----------
        x : float
            x pixel coordinate on which to center the stamp.
        y : float
            idem for y
        width : int
            the width of the stamp to extract
        height : Optional[int]
            the height. If left to None, a square stamp (width x width) will get extracted.
        indexconv : {"numpy", "sextractor"}
            Selects the indexing convention to use to interpret the position (x,y). See text above.
        keep_header : bool
            Set this to True if you want the stamp to get the header of the original image.
            By default (False), the stamp gets an empty header.
        none_if_out_of_bounds : bool
            Set this to True if you want this method to return None if the stamp is entirely out of bounds of the
            image. By default, this is set to False, which means it will instead return an entirely masked image in
            that case.
        force_all_properties : bool
            Set this to True if you want to ensure that all properties of the stamp exist, even if they don't for
            the parent. This will fill them in with default values.
        **kwargs : Optional[Union[str, int]]
            If the image is not already be loaded, additional keyword arguments can be used to specify the file which
            each attribute can be loaded from, and similarly the HDU of that file it can be found in. These take the
            format:
            `{attr}_{filename/hdu} = {value}`
            where {attr} is one of "data", "mask", "noisemap", "segmentation_map", "background_map", "weight_map",
            and {filename/hdu} is either "filename" or "hdu".

            For filenames, the fully-qualified filename should be provided, e.g.:
            `mask_filename = "/path/to/mask.fits"`

            For HDUs, either the HDU's index may be provided, or else its `EXTNAME`:
            `background_map_hdu = 0`
            `segmentation_map_hdu = "SEGMAP"`

        Return
        ------
        SHEImage
            The extracted stamp.

        """

        width, height = self.__validate_read_stamp_input(width = width,
                                                         height = height,
                                                         indexconv = indexconv)

        # Identify the numpy stamp boundaries
        xmin = int(round(x - width / 2.0 - D_INDEXCONV_DEFS[indexconv]))
        ymin = int(round(y - height / 2.0 - D_INDEXCONV_DEFS[indexconv]))
        xmax = xmin + width
        ymax = ymin + height

        # If we're returning None if out of bounds, check now so we can exit
        # early
        if none_if_out_of_bounds and ((xmax < 0) or (xmin >= self.shape[0]) or
                                      (ymax < 0) or (ymin >= self.shape[1])):
            return None

        # And the header:
        if keep_header:
            new_header = self.header
        else:
            # Create a default header with minimally-necessary values
            new_header = astropy.io.fits.Header()
            if self.gain is not None:
                new_header[GAIN_LABEL] = self.gain
            if self.read_noise is not None:
                new_header[READ_NOISE_LABEL] = self.read_noise

        # If these bounds are fully within the image range, the extraction is
        # easy.
        if xmin >= 0 and xmax < self.shape[0] and ymin >= 0 and ymax < self.shape[1]:
<<<<<<< HEAD

            d_ex_stamp_attrs = self.__extract_stamp_in_bounds(xmin, xmax,
                                                              ymin, ymax,
                                                              **kwargs)
=======
            # We are fully within ghe image
            logger.debug("Extracting stamp [%d:%d,%d:%d] fully within image of shape (%d,%d)",
                         xmin, xmax, ymin, ymax, self.shape[0], self.shape[1])

            attr_stamps = {}
            for attr, filename, hdu_i in (("data", data_filename, data_hdu),
                                          ("noisemap", noisemap_filename, noisemap_hdu),
                                          ("mask", mask_filename, mask_hdu),
                                          ("bkg", bkg_filename, bkg_hdu),
                                          ("wgt", wgt_filename, wgt_hdu),
                                          ("seg", seg_filename, seg_hdu),):

                attr_stamps[attr] = self._extract_attr_stamp(xmin, ymin, xmax, ymax, attr, filename, hdu_i)

            newimg = SHEImage(
                data=attr_stamps["data"],
                mask=attr_stamps["mask"],
                noisemap=attr_stamps["noisemap"],
                segmentation_map=attr_stamps["seg"],
                background_map=attr_stamps["bkg"],
                weight_map=attr_stamps["wgt"],
                header=new_header,
                offset=new_offset,
                wcs=self.wcs,
                parent_image=self,
                parent_frame=self.parent_frame,
                parent_frame_stack=self.parent_frame_stack,
                )
>>>>>>> 8c04f89a

        else:

<<<<<<< HEAD
            d_ex_stamp_attrs = self.__extract_stamp_not_in_bounds(xmin, xmax,
                                                                  ymin, ymax,
                                                                  **kwargs)

        # Create the new object
        new_image = SHEImage(data = d_ex_stamp_attrs[SCI_TAG],
                             mask = d_ex_stamp_attrs[MASK_TAG],
                             noisemap = d_ex_stamp_attrs[NOISEMAP_TAG],
                             segmentation_map = d_ex_stamp_attrs[SEGMENTATION_TAG],
                             background_map = d_ex_stamp_attrs[BACKGROUND_TAG],
                             weight_map = d_ex_stamp_attrs[WEIGHT_TAG],
                             header = new_header,
                             offset = self.offset + np.array([xmin, ymin]),
                             wcs = self.wcs,
                             parent_frame = self.parent_frame,
                             parent_frame_stack = self.parent_frame_stack,
                             parent_image_stack = self.parent_image_stack,
                             parent_image = self,
                             )

        if not np.all(new_image.shape == (width, height)):
            raise ValueError(f"The extracted stamp has shape {new_image.shape}, but the requested shape was "
                             f"{(width, height)}. This could perhaps be due to the image's `shape` attribute being "
                             f"manually set to an incorrect value.")

        # If we're forcing all properties, add defaults now
        if force_all_properties:
            new_image.add_default_mask(force = False)
            new_image.add_default_noisemap(force = False)
            new_image.add_default_segmentation_map(force = False)
            new_image.add_default_background_map(force = False)
            new_image.add_default_weight_map(force = False)
            new_image.add_default_header(force = False)
            new_image.add_default_wcs(force = False)

        return new_image

    def add_default_mask(self,
                         force: bool = False) -> None:
        """Adds a default mask to this object (all unmasked).

        Parameters
        ----------
        force : bool
            If True, will overwrite an existing mask.
=======
            # We first create new stamps, and we will later fill part of them
            # with slices of the original.
            if self.data is None and data_filename is None:
                data_stamp = None
            else:
                data_stamp = np.zeros((width, height), dtype=self.data.dtype)

            if self.mask is None and mask_filename is None:
                mask_stamp = None
            else:
                mask_stamp = np.ones((width, height), dtype=np.int32) * masked_off_image

            if self.noisemap is None and noisemap_filename is None:
                noisemap_stamp = None
            else:
                noisemap_stamp = np.zeros((width, height), dtype=np.float32)

            if self.segmentation_map is None and seg_filename is None:
                segmentation_map_stamp = None
            else:
                segmentation_map_stamp = np.ones(
                    (width, height), dtype=np.int64) * SEGMAP_UNASSIGNED_VALUE

            if self.background_map is None and bkg_filename is None:
                background_map_stamp = None
            else:
                background_map_stamp = np.zeros((width, height), dtype=np.float32)

            if self.weight_map is None and wgt_filename is None:
                weight_map_stamp = None
            else:
                weight_map_stamp = np.zeros((width, height), dtype=np.float32)

            # Read in the overlap data
            attr_stamps = {}
            for attr, filename, hdu_i in (("data", data_filename, data_hdu),
                                          ("noisemap", noisemap_filename, noisemap_hdu),
                                          ("mask", mask_filename, mask_hdu),
                                          ("bkg", bkg_filename, bkg_hdu),
                                          ("wgt", wgt_filename, wgt_hdu),
                                          ("seg", seg_filename, seg_hdu),):

                attr_stamps[attr] = self._extract_attr_stamp(overlap_xmin,
                                                             overlap_ymin,
                                                             overlap_xmax,
                                                             overlap_ymax,
                                                             attr,
                                                             filename,
                                                             hdu_i)

            # Fill the stamp arrays:
            # If there is any overlap
            if (overlap_width > 0) and (overlap_height > 0):
                if attr_stamps["data"] is not None:
                    data_stamp[overlap_slice_stamp] = attr_stamps["data"]
                if attr_stamps["mask"] is not None:
                    mask_stamp[overlap_slice_stamp] = attr_stamps["mask"]
                if attr_stamps["noisemap"] is not None:
                    noisemap_stamp[overlap_slice_stamp] = attr_stamps["noisemap"]
                if attr_stamps["seg"] is not None:
                    segmentation_map_stamp[overlap_slice_stamp] = attr_stamps["seg"]
                if attr_stamps["bkg"] is not None:
                    background_map_stamp[overlap_slice_stamp] = attr_stamps["bkg"]
                if attr_stamps["wgt"] is not None:
                    weight_map_stamp[overlap_slice_stamp] = attr_stamps["wgt"]

            # Create the new object
            newimg = SHEImage(
                data=data_stamp,
                mask=mask_stamp,
                noisemap=noisemap_stamp,
                segmentation_map=segmentation_map_stamp,
                background_map=background_map_stamp,
                weight_map=weight_map_stamp,
                header=new_header,
                offset=new_offset,
                wcs=self.wcs,
                parent_image=self,
                parent_frame=self.parent_frame,
                parent_frame_stack=self.parent_frame_stack,
                )

            if overlap_width == 0 and overlap_height == 0:
                logger.warning("The extracted stamp is entirely outside of the image bounds!")

        assert newimg.shape == (width, height)

        # If we're forcing all properties, add defaults now
        if force_all_properties:
            newimg.add_default_mask(force=False)
            newimg.add_default_noisemap(force=False)
            newimg.add_default_segmentation_map(force=False)
            newimg.add_default_background_map(force=False)
            newimg.add_default_weight_map(force=False)
            newimg.add_default_header(force=False)
            newimg.add_default_wcs(force=False)

        return newimg

    def add_default_mask(self, force=False):
        """Adds a default mask to this object (all unmasked). If force=True, will overwrite an existing mask.
>>>>>>> 8c04f89a
        """

        self._add_default_attr(attr_name = MASK_TAG,
                               force = force)

<<<<<<< HEAD
    def add_default_noisemap(self, force = False) -> None:
        """Adds a default noisemap to this object.

        Parameters
        ----------
        force : bool
            If True, will overwrite an existing noisemap.
=======
        self.mask = np.zeros_like(self.data, dtype=np.int32)

    def add_default_noisemap(self, force=False, suppress_warnings=False):
        """Adds a default noisemap to this object (all 0.). If force=True, will overwrite an existing noisemap.
>>>>>>> 8c04f89a
        """

        attr = D_ATTR_CONVERSIONS[NOISEMAP_TAG]
        if not force and getattr(self, attr) is not None:
            logger.debug(MSG_NOT_ADDING_DEFAULT_ATTR, attr)
            return
        logger.debug(MSG_ADDING_DEFAULT_ATTR, attr)

        # Try to calculate the noisemap

        # get the gain and read_noise properties
        gain = self.gain
        if gain is None:
            raise ValueError('Default noisemap cannot be generated if `gain` attribute is not present.')
        read_noise = self.read_noise
        if read_noise is None:
            raise ValueError('Default noisemap cannot be generated if `read_noise` attribute is not present.')

        # Start by setting to the read noise level
        self.noisemap = read_noise / gain * np.ones_like(self.data, dtype=float)

        # Check if we have a background map
        if self.background_map is not None:
            self.noisemap += np.sqrt(self.background_map / gain)

<<<<<<< HEAD
    def add_default_segmentation_map(self,
                                     force: bool = False) -> None:
        """Adds a default segmentation_map to this object (all unassigned).

        Parameters
        ----------
        force : bool
            If True, will overwrite an existing mask.
=======
    def add_default_segmentation_map(self, force=False):
        """Adds a default segmentation_map to this object (all unassigned). If force=True, will overwrite an existing
        segmentation_map.
>>>>>>> 8c04f89a
        """

        self._add_default_attr(attr_name = SEGMENTATION_TAG,
                               force = force)

<<<<<<< HEAD
    def add_default_background_map(self,
                                   force: bool = False) -> None:
        """Adds a default background_map to this object (all 0.).

        Parameters
        ----------
        force : bool
            If True, will overwrite an existing mask.
=======
        self.segmentation_map = SEGMAP_UNASSIGNED_VALUE * np.ones_like(self.data, dtype=np.int32)

    def add_default_background_map(self, force=False):
        """Adds a default background_map to this object (all 0.). If force=True, will overwrite an existing
        background_map.
>>>>>>> 8c04f89a
        """

        self._add_default_attr(attr_name = BACKGROUND_TAG,
                               force = force)

<<<<<<< HEAD
    def add_default_weight_map(self,
                               force: bool = False) -> None:
        """Adds a default weight_map to this object (all 0.).

        Parameters
        ----------
        force : bool
            If True, will overwrite an existing mask.
=======
        self.background_map = np.zeros_like(self.data, dtype=float)

    def add_default_weight_map(self, force=False):
        """Adds a default weight_map to this object (all 0.). If force=True, will overwrite an existing
        weight_map.
>>>>>>> 8c04f89a
        """

        self._add_default_attr(attr_name = WEIGHT_TAG,
                               force = force)

<<<<<<< HEAD
    def add_default_header(self,
                           force: bool = False) -> None:
        """Adds a default header to this object (only required values).

        Parameters
        ----------
        force : bool
            If True, will overwrite an existing header.
=======
        self.weight_map = np.ones_like(self.data, dtype=float)

    def add_default_header(self, force=False):
        """Adds a default header to this object (only required values). If force=True, will overwrite an existing
        header.
>>>>>>> 8c04f89a
        """

        attr = "header"
        if not force and getattr(self, attr) is not None:
            logger.debug(MSG_NOT_ADDING_DEFAULT_ATTR, attr)
            return
        logger.debug(MSG_ADDING_DEFAULT_ATTR, attr)

        self.header = Header()

    def add_default_wcs(self,
                        force: bool = False) -> None:
        """Adds a default wcs to this object (pixel scale 1.0).

<<<<<<< HEAD
        Parameters
        ----------
        force : bool
            If True, will overwrite an existing wcs.
=======
    def add_default_wcs(self, force=False):
        """Adds a default wcs to this object (pixel scale 1.0). If force=True, will overwrite an existing wcs.
>>>>>>> 8c04f89a
        """

        attr = "wcs"
        if not force and getattr(self, attr) is not None:
            logger.debug(MSG_NOT_ADDING_DEFAULT_ATTR, attr)
            return
        logger.debug(MSG_ADDING_DEFAULT_ATTR, attr)

        self.wcs = astropy.wcs.WCS(Header())

<<<<<<< HEAD
    def pix2world(self,
                  x: Union[float, Sequence[float]],
                  y: Union[float, Sequence[float]],
                  origin: {0, 1} = 0) -> Union[Tuple[float, float], Tuple[np.ndarray[float], np.ndarray[float]]]:
        """Converts x and y pixel coordinates to ra and dec world coordinates, using this objects WCS.
=======
    def pix2world(self, x, y, origin=0):
        """Converts x and y pixel coordinates to ra and dec world coordinates.
>>>>>>> 8c04f89a

        Parameters
        ----------
        x : Union[float, Sequence[float]]
            x pixel coordinate, or sequence of x pixel coordinates.
        y : Union[float, Sequence[float]]
            idem for y
        origin : {0, 1}
            Coordinate in the upper left corner of the image.
            In FITS and Fortran standards, this is 1.
            In Numpy and C standards this is 0.
            (from astropy.wcs)

        Raises
        ------
        AttributeError : if this object does not have a wcs set up

        Returns
        -------
        ra : Union[float, np.ndarray[float]]
            Right ascension in degrees, or array of such values if an array of x/y values was passed as input
        dec : Union[float, np.ndarray[float]]
            idem for Declination
        """

        if self.wcs is None:
            raise AttributeError("`pix2world` called by SHEImage object that doesn't have a WCS set up.")

        # Correct for offset if applicable
        if self.offset is not None:
            x = x + self.offset[0]
            y = y + self.offset[1]

        ra, dec = self.wcs.all_pix2world(x, y, origin)

        # If input was scalars, output scalars
        if (not hasattr(x, '__len__')) and (not hasattr(y, '__len__')):
            ra = float(ra)
            dec = float(dec)

        return ra, dec

<<<<<<< HEAD
    def world2pix(self,
                  ra: Union[float, Sequence[float]],
                  dec: Union[float, Sequence[float]],
                  origin: {0, 1} = 0) -> Union[Tuple[float, float], Tuple[np.ndarray[float], np.ndarray[float]]]:
=======
    def world2pix(self, ra, dec, origin=0):
>>>>>>> 8c04f89a
        """Converts ra and dec world coordinates to x and y pixel coordinates

        Parameters
        ----------
        ra : Union[float, Sequence[float]]
            Right Ascension (RA) world coordinate in degrees, or sequence of such values.
        dec : float
            idem for Declination
        origin : {0, 1}
            Coordinate in the upper left corner of the image.
            In FITS and Fortran standards, this is 1.
            In Numpy and C standards this is 0.
            (from astropy.wcs)

        Raises
        ------
        AttributeError
            This object does not have a wcs set up

        Returns
        -------
        x : Union[float, np.ndarray[float]]
            x pixel coordinate, or sequence of x pixel coordinates.
        y : Union[float, np.ndarray[float]]
            idem for y
        """

        if self.wcs is None:
            raise AttributeError("`world2pix` called by SHEImage object that doesn't have a WCS set up.")

        x, y = self.wcs.all_world2pix(ra, dec, origin)

        # Correct for offset if applicable
        if self.offset is not None:
            x = x - self.offset[0]
            y = y - self.offset[1]

        # If input was scalars, output scalars
        if (not hasattr(ra, '__len__')) and (not hasattr(dec, '__len__')):
            x = float(x)
            y = float(y)

        return x, y

<<<<<<< HEAD
    def get_pix2world_transformation(self,
                                     x: Optional[float] = None,
                                     y: Optional[float] = None,
                                     dx: float = 0.1,
                                     dy: float = 0.1,
                                     spatial_ra: bool = False,
                                     origin: {0, 1} = 0,
                                     norm: bool = False) -> np.ndarray[float]:
=======
    def get_pix2world_transformation(self, x=None, y=None, dx=0.1, dy=0.1, spatial_ra=False, origin=0,
                                     norm=False):
>>>>>>> 8c04f89a
        """Gets the local transformation matrix between pixel and world (ra/dec) coordinates at the specified location.

        Parameters
        ----------
        x : Optional[float]
            x pixel coordinate. If not provided, will use centre of image
        y : Optional[float]
            idem for y
        dx : float
            Differential x step to use in calculating transformation matrix. Default 0.1 pixels
        dy : float
            idem for y
        spatial_ra : bool
            If True, will give a matrix for (-ra*cos(dec),dec) co-ordinates instead of (ra,dec) (default False)
        origin : {0, 1}
            Coordinate in the upper left corner of the image.
            In FITS and Fortran standards, this is 1.
            In Numpy and C standards this is 0.
            (from astropy.wcs)
        norm : bool
            If True, will divide the result by the determinant, resulting in the area-free
            transformation (default False)

        Raises
        ------
        AttributeError
            This object does not have a wcs set up
        ValueError
            dx or dy is 0

        Returns
        -------
        pix2world_transformation : np.ndarray[float]
            Transformation matrix in the format [[  dra/dx ,  dra/dy ],
                                                 [ ddec/dx , ddec/dy ]]

        """

        if (dx == 0) or (dy == 0):
            raise ValueError("Differentials dx and dy must not be zero.")

        # If x or y isn't provided, use the centre of the image
        if x is None:
            x = (self.shape[0] - 1) / 2. + origin
        if y is None:
            y = (self.shape[1] - 1) / 2. + origin

        # Correct for offset if applicable
        if self.offset is not None:
            x = x + self.offset[0]
            y = y + self.offset[1]

        # We'll calculate the transformation empirically by using small steps
        # in x and y
        ra_0, dec_0 = self.pix2world(x, y, origin=origin)
        ra_px, dec_px = self.pix2world(x + dx, y, origin=origin)
        ra_py, dec_py = self.pix2world(x, y + dy, origin=origin)

        if spatial_ra:
            ra_scale = -np.cos(dec_0 * np.pi / 180)
        else:
            ra_scale = 1

        d_ra_x = ra_scale * (ra_px - ra_0) / dx
        d_dec_x = (dec_px - dec_0) / dx

        d_ra_y = ra_scale * (ra_py - ra_0) / dy
        d_dec_y = (dec_py - dec_0) / dy

        pix2world_transformation = np.array([[d_ra_x, d_ra_y],
                                             [d_dec_x, d_dec_y]])

        if norm:
            det = np.linalg.det(pix2world_transformation)
            pix2world_transformation /= np.sqrt(np.sign(det) * det)

        return pix2world_transformation

<<<<<<< HEAD
    def get_world2pix_transformation(self,
                                     ra: Optional[float] = None,
                                     dec: Optional[float] = None,
                                     dra: float = 0.01 / 3600,
                                     ddec: float = 0.01 / 3600,
                                     spatial_ra: bool = False,
                                     origin: {0, 1} = 0,
                                     norm: bool = False) -> np.ndarray[float]:
=======
    def get_world2pix_transformation(self, ra=None, dec=None, dra=0.01 / 3600, ddec=0.01 / 3600,
                                     spatial_ra=False,
                                     origin=0, norm=False):
>>>>>>> 8c04f89a
        """Gets the local transformation matrix between world (ra/dec) and pixel coordinates at the specified location.

        Parameters
        ----------
        ra : Optional[float]
            Right Ascension (RA) world coordinate in degrees. If both this and dec are None, will default to centre of
            image.
        dec : Optional[float]
            idem for Declination
        dra : float
            Differential ra step in degrees to use in calculating transformation matrix. Default 0.01 arcsec
        ddec : float
            idem for dec
        spatial_ra : bool
            If True, will give a matrix for (-ra*cos(dec),dec) co-ordinates instead of (ra,dec) (default False)
        origin : {0, 1}
            Coordinate in the upper left corner of the image.
            In FITS and Fortran standards, this is 1.
            In Numpy and C standards this is 0.
            (from astropy.wcs)
            (Due to cancellation, the value here has no effect on the output, but the kwarg is left in to avoid user
            surprise which might arise from an inconsistent interface.)
        norm : bool
            If True, will divide the result by the determinant, resulting in the area-free transformation
            (default False)

        Raises
        ------
        AttributeError
            This object does not have a wcs set up
        ValueError
            dra or ddec is 0

        Returns
        -------
        world2pix_transformation : np.ndarray[float]
            Transformation matrix in the format [[ dx/dra , dx/ddec ],
                                                 [ dy/dra , dy/ddec ]]

        """

        if (dra == 0) or (ddec == 0):
            raise ValueError("Differentials dra and ddec must not be zero.")

        if ra is None and dec is None:
            x = (self.shape[0] - 1) / 2.
            y = (self.shape[1] - 1) / 2.

            ra, dec = self.pix2world(x, y, origin=0)
        elif (ra is None) != (dec is None):
            raise ValueError("In get_world2pix_transformation, either both ra and dec must be specified or both " +
                             "must be None/unspecified.")

        if spatial_ra:
            ra_scale = -np.cos(dec * np.pi / 180)
        else:
            ra_scale = 1

        # We'll calculate the transformation empirically by using small steps
        # in x and y
        x_0, y_0 = self.world2pix(ra, dec, origin = origin)
        x_p_ra, y_p_ra = self.world2pix(ra + dra, dec, origin = origin)
        x_p_dec, y_p_dec = self.world2pix(ra, dec + ddec, origin = origin)

        d_x_ra = (x_p_ra - x_0) / (dra * ra_scale)
        d_y_ra = (y_p_ra - y_0) / (dra * ra_scale)

        d_x_dec = (x_p_dec - x_0) / ddec
        d_y_dec = (y_p_dec - y_0) / ddec

        world2pix_transformation = np.array([[d_x_ra, d_x_dec],
                                             [d_y_ra, d_y_dec]])

        if norm:
            det = np.linalg.det(world2pix_transformation)
            world2pix_transformation /= np.sqrt(np.sign(det) * det)

        return world2pix_transformation

<<<<<<< HEAD
    def get_pix2world_rotation(self,
                               x: Optional[float] = None,
                               y: Optional[float] = None,
                               dx: float = 0.1,
                               dy: float = 0.1,
                               origin: {0, 1} = 0, ) -> np.ndarray[float]:
=======
    def get_pix2world_rotation(self, x, y, dx=0.1, dy=0.1, origin=0):
>>>>>>> 8c04f89a
        """Gets the local rotation matrix between pixel and world (ra/dec) coordinates at the specified location.
        Note that this doesn't provide the full transformation since it lacks scaling and shearing terms.

        Parameters
        ----------
        x : Optional[float]
            x pixel coordinate. If not provided, will use centre of image
        y : Optional[float]
            idem for y
        dx : float
            Differential x step to use in calculating rotation matrix. Default 0.1 pixels
        dy : float
            idem for y
        origin : int
            Coordinate in the upper left corner of the image.
            In FITS and Fortran standards, this is 1.
            In Numpy and C standards this is 0.
            (from astropy.wcs)

        Raises
        ------
        AttributeError
            This object does not have a wcs set up
        ValueError
            dx or dy is 0

        Returns
        -------
        pix2world_rotation : np.array
            Transformation matrix in the format [[ cos(theta) , -sin(theta) ],
                                                 [ sin(theta) ,  cos(theta) ]]
            Note that due to the method of calculation, the matrix may differ very slightly from an ideal
            rotation matrix.
        """

        # dx and dy are checked in get_pix2world_transformation, so no need to check here
        # It also handles the addition of the offset to x and y

        pix2world_transformation = self.get_pix2world_transformation(
            x, y, dx, dy, spatial_ra=True, origin=origin)

        u, _, vh = np.linalg.svd(pix2world_transformation)

        pix2world_rotation = vh @ u

        return pix2world_rotation

<<<<<<< HEAD
    def get_world2pix_rotation(self,
                               ra: Optional[float] = None,
                               dec: Optional[float] = None,
                               dra: float = 0.01 / 3600,
                               ddec: float = 0.01 / 3600,
                               origin: {0, 1} = 0, ) -> np.ndarray[float]:
=======
    def get_world2pix_rotation(self, ra, dec, dra=0.01 / 3600, ddec=0.01 / 3600, origin=0):
>>>>>>> 8c04f89a
        """Gets the local rotation matrix between world (ra/dec) and pixel coordinates at the specified location.
        Note that this doesn't provide the full transformation since it lacks scaling and shearing terms.

        Parameters
        ----------
        ra : Optional[float]
            Right Ascension (RA) world coordinate in degrees. If both this and dec are None, will default to centre of
            image.
        dec : Optional[float]
            idem for Declination
        dra : float
            Differential ra step in degrees to use in calculating transformation matrix. Default 0.01 arcsec
        ddec : float
            idem for dec
        origin : {0, 1}
            Coordinate in the upper left corner of the image.
            In FITS and Fortran standards, this is 1.
            In Numpy and C standards this is 0.
            (from astropy.wcs)
            (Due to cancellation, the value here has no effect on the output, but the kwarg is left in to avoid user
            surprise which might arise from an inconsistent interface.)

        Raises
        ------
        AttributeError
            This object does not have a wcs set up
        ValueError
            dra or ddec is 0

        Returns
        -------
        world2pix_rotation : np.ndarray[float]
            Transformation matrix in the format [[ cos(theta) , -sin(theta) ],
                                                 [ sin(theta) ,  cos(theta) ]]
            Note that due to the method of calculation, the matrix may differ very slightly from an ideal
            rotation matrix.

        """

        # dx and dy are checked in get_pix2world_transformation, so no need to
        # check here

        world2pix_transformation = self.get_world2pix_transformation(
<<<<<<< HEAD
            ra, dec, dra, ddec, spatial_ra = True, origin = origin)
=======
            ra, dec, dra, ddec, spatial_ra=True)
>>>>>>> 8c04f89a

        u, _, vh = np.linalg.svd(world2pix_transformation)

        world2pix_rotation = vh @ u

        return world2pix_rotation

<<<<<<< HEAD
    def get_pix2world_decomposition(self,
                                    x: Optional[float] = None,
                                    y: Optional[float] = None,
                                    origin: {0, 1} = 0) -> Tuple[float,
                                                                 Shear,
                                                                 Angle,
                                                                 bool]:
=======
    def get_pix2world_decomposition(self, x=None, y=None):
>>>>>>> 8c04f89a
        """Gets the local WCS decomposition between image (x/y) and world (ra/dec) coordinates at the specified
        location.

        Note 1: Since shear and rotation are non-commutative, the rotation operation must be applied before shear.

        Note 2: If testing against a galsim.wcs.ShearWCS class, note that the shear defined as input to that class
          is the world-to-pixel shear, while the scale is the pixel-to-world scale, which can lead to some confusion
          if decomposed.

        Parameters
        ----------
        x : Optional[float]
            x pixel coordinate. If None, will use centre of the image.
        y : Optional[float]
            idem for y
        origin : {0, 1}
            Coordinate in the upper left corner of the image.
            In FITS and Fortran standards, this is 1.
            In Numpy and C standards this is 0.
            (from astropy.wcs)

        Raises
        ------
        AttributeError
            This object does not have a wcs set up

        Returns
        -------
        scale : float
            Scale factor of the decomposition
        shear : galsim.Shear
            Shear of the decomposition
        theta : coord.Angle
            Rotation angle of the decomposition
        flip : bool
            Whether or not the WCS includes a flip (e.g. due to R.A being mirrored on the sky)
        """

        # If x or y isn't provided, use the centre of the image
        if x is None:
            x = (self.shape[0] - 1) / 2. + origin
        if y is None:
            y = (self.shape[1] - 1) / 2. + origin

        # Correct for offset if applicable
        if self.offset is not None:
            x = x + self.offset[0]
            y = y + self.offset[1]

<<<<<<< HEAD
        # GalSim assumes origin of 1, so correct for that
        x += 1 - origin
        y += 1 - origin

        local_wcs: galsim.wcs.JacobianWCS = self.galsim_wcs.jacobian(image_pos = galsim.PositionD(x, y))
=======
        local_wcs = self.galsim_wcs.jacobian(image_pos=galsim.PositionD(x, y))
>>>>>>> 8c04f89a

        return local_wcs.getDecomposition()

<<<<<<< HEAD
    def get_world2pix_decomposition(self,
                                    ra: Optional[float] = None,
                                    dec: Optional[float] = None,
                                    origin: {0, 1} = 0) -> Tuple[float,
                                                                 Shear,
                                                                 Angle,
                                                                 bool]:
=======
    def get_world2pix_decomposition(self, ra=None, dec=None):
>>>>>>> 8c04f89a
        """Gets the local WCS decomposition between world (ra/dec) and pixel coordinates at the specified location.

        Note 1: Since shear and rotation are non-commutative, the rotation operation must be applied before shear.

        Note 2: If testing against a galsim.wcs.ShearWCS class, note that the shear defined as input to that class
          is the world-to-pixel shear, while the scale is the pixel-to-world scale, which can lead to some confusion
          if decomposed.

        Parameters
        ----------
        ra : Optional[float]
            Right Ascension (RA) world coordinate in degrees. If both ra and dec are None, will use the centre of the
            image.
        dec : Optional[float]
            idem for Declination.
        origin : {0, 1}
            Coordinate in the upper left corner of the image.
            In FITS and Fortran standards, this is 1.
            In Numpy and C standards this is 0.
            (from astropy.wcs)
            (Due to cancellation, the value here has no effect on the output, but the kwarg is left in to avoid user
            surprise which might arise from an inconsistent interface.)


        Raises
        ------
        AttributeError
            This object does not have a wcs set up

        Returns
        -------
        scale : float
            Scale factor of the decomposition
        shear : galsim.Shear
            Shear of the decomposition
        theta : coord.Angle
            Rotation angle of the decomposition
        flip : bool
            Whether or not the WCS includes a flip (e.g. due to R.A being mirrored on the sky)
        """

        if ra is None and dec is None:
            # Convert the centre of the stamp's pixel coords to sky coords
            x = (self.shape[0] - 1) / 2. + origin
            y = (self.shape[1] - 1) / 2. + origin

<<<<<<< HEAD
            ra, dec = self.pix2world(x, y, origin = origin)
=======
            ra, dec = self.pix2world(x, y, origin=0)
>>>>>>> 8c04f89a
        elif (ra is None) != (dec is None):
            raise ValueError("In get_world2pix_transformation, either both ra and dec must be specified or both " +
                             "must be None/unspecified.")

<<<<<<< HEAD
        world_pos: Union[galsim.PositionD, galsim.CelestialCoord]
        if isinstance(self.galsim_wcs, galsim.wcs.CelestialWCS):
            world_pos = galsim.CelestialCoord(ra * galsim.degrees, dec * galsim.degrees)
        else:
            world_pos = galsim.PositionD(ra, dec)
=======
        try:
            if isinstance(self.galsim_wcs, galsim.wcs.CelestialWCS):
                world_pos = galsim.CelestialCoord(ra * galsim.degrees, dec * galsim.degrees)
            else:
                world_pos = galsim.PositionD(ra, dec)

            local_wcs = self.galsim_wcs.jacobian(world_pos=world_pos)
        except ValueError as e:
            if "WCS does not have longitude type" not in str(e):
                raise
            if len(self.header) > 0:
>>>>>>> 8c04f89a

        try:

            local_wcs: galsim.wcs.JacobianWCS = self.galsim_wcs.jacobian(world_pos = world_pos)

        except ValueError as e:

            if "WCS does not have longitude type" not in str(e) or len(self.header) == 0:
                raise

            self.__apply_galsim_bug_workaround()

            local_wcs: galsim.wcs.JacobianWCS = self.galsim_wcs.jacobian(world_pos = world_pos)

<<<<<<< HEAD
        # We need to use the inverse of the local wcs to get the pix2world decomposition

        return local_wcs.inverse().getDecomposition()

    # TODO: Remove these deprecated methods
    @deprecated("9.1",
                message = "To get rotation matrix, please use `get_pix2world_rotation`, and to get "
                          "the rotation angle, please use `get_pix2world_decomposition`.")
    def estimate_pix2world_rotation_angle(self, x, y, dx, dy, origin = 0):
        """To be deprecated.

        Estimates the local rotation angle between pixel and world (-ra/dec) coordinates at the specified location.
=======
                local_wcs = self.galsim_wcs.jacobian(world_pos=world_pos)

        return local_wcs.inverse().getDecomposition()

    def estimate_pix2world_rotation_angle(self, x, y, dx, dy, origin=0):
        """Estimates the local rotation angle between pixel and world (-ra/dec) coordinates at the specified location.
>>>>>>> 8c04f89a
        Note that due to distortion in the transformation, this method is inaccurate and depends on the choice of dx
        and dy; get_pix2world_rotation should be used instead to provide the rotation matrix. This method is retained
        to aid testing of that method.

        Parameters
        ----------
        x : float
            x pixel coordinate. Note: dx and dy are required here since, due to distortion in the transformation,
            we can't assume the rotation angle will be independent of them.
        y : float
            idem for y
        dx : float, default=0.01/3600
            Differential x step to use in calculating transformation matrix
        dy : float, default=0.01/3600
            idem for y
        origin : {0,1}
            Coordinate in the upper left corner of the image.
            In FITS and Fortran standards, this is 1.
            In Numpy and C standards this is 0.
            (from astropy.wcs)

        Raises
        ------
        AttributeError
            This object does not have a wcs set up
        ValueError
            dx and dy are 0, or dec is too close to pole

        Returns
        -------
        rotation_angle : float
            Rotation angle from pixel coords to world coords in radians
        """

        # Correct for offset if applicable
        if self.offset is not None:
            x = x + self.offset[0]
            y = y + self.offset[1]

        if (dx == 0) and (dy == 0):
            raise ValueError("Differentials dx and dy must not both be zero.")

        # We'll calculate the transformation empirically by using small steps
        # in x and y
        ra_0, dec_0 = self.pix2world(x, y, origin=origin)
        ra_1, dec_1 = self.pix2world(x + dx, y + dy, origin=origin)

        cos_dec = np.cos(dec_0 * np.pi / 180)

        if cos_dec <= 0.01:
            raise ValueError("Dec too close to pole for accurate calculation.")

        dra = -(ra_1 - ra_0)
        ddec = (dec_1 - dec_0)

        x_y_angle = np.arctan2(dx, dy)
        ra_dec_angle = np.arctan2(dra * cos_dec, ddec)

        rotation_angle = ra_dec_angle - x_y_angle

        return rotation_angle

<<<<<<< HEAD
    @deprecated("9.1",
                message = "To be deprecated. To get rotation matrix, please use `get_world2pix_rotation`, and to get "
                          "the rotation angle, please use `get_world2pix_decomposition`.")
    def estimate_world2pix_rotation_angle(self,
                                          ra: float,
                                          dec: float,
                                          dra: float = 0.01 / 3600,
                                          ddec: float = 0.01 / 3600,
                                          origin: {0, 1} = 0) -> float:
        """Note: To be deprecated. To get rotation matrix, please use `get_world2pix_rotation`, and to get
        the rotation angle, please use `get_world2pix_decomposition`.

        Gets the local rotation angle between world (-ra/dec) and pixel coordinates at the specified location.
=======
    def estimate_world2pix_rotation_angle(self, ra, dec, dra=0.01 / 3600, ddec=0.01 / 3600, origin=0):
        """Gets the local rotation angle between world (-ra/dec) and pixel coordinates at the specified location.
>>>>>>> 8c04f89a
        Note that due to distortion in the transformation, this method is inaccurate and depends on the choice of dra
        and ddec; get_world2pix_rotation should be used instead to provide the rotation matrix. This method is retained
        to aid testing of that method.

        Parameters
        ----------
        ra : float
            Right Ascension (RA) world coordinate in degrees
        dec : float, default=0.01/3600
            Declination (Dec) world coordinate in degrees
        dra : float, default=0.01/3600
            Differential ra step in degrees to use in calculating transformation matrix. Note: dra and ddec are
            required here since, due to distortion in the transformation, we can't assume the rotation angle will be
            independent of them.
        ddec : float
            idem for dec
        origin : {0,1}
            Coordinate in the upper left corner of the image.
            In FITS and Fortran standards, this is 1.
            In Numpy and C standards this is 0.
            (from astropy.wcs)



        Raises
        ------
        AttributeError
            This object does not have a wcs set up
        ValueError
            dra and ddec are 0, or dec is too close to pole

        Returns
        -------
        rotation_angle : float
            Rotation angle from world coords to pixel coords in radians
        """

        if (dra == 0) and (ddec == 0):
            raise ValueError("Differentials dx and dy must not both be zero.")

        cos_dec = np.cos(dec * np.pi / 180)

        if cos_dec <= 0.01:
            raise ValueError("Dec too close to pole for accurate calculation.")

        # We'll calculate the transformation empirically by using small steps in x and y
        x_0, y_0 = self.world2pix(ra, dec, origin = origin)
        x_1, y_1 = self.world2pix(ra - dra, dec + ddec, origin = origin)

        dx = (x_1 - x_0)
        dy = (y_1 - y_0)

        x_y_angle = np.arctan2(dx, dy)
        ra_dec_angle = np.arctan2(dra * cos_dec, ddec)

        rotation_angle = x_y_angle - ra_dec_angle

        return rotation_angle

<<<<<<< HEAD
    def get_objects_in_detector(self,
                                objects_coords: SkyCoord,
                                x_buffer: float = 0.,
                                y_buffer: float = 0.,
                                origin: {0, 1} = 0):
        """Returns an array containing the indices of the objects in the detector, and arrays of the x and y pixel
        coordinates for these objects.

        Parameters
        ----------
        objects_coords : SkyCoord
            The coordinates of the objects to be checked.
        x_buffer : float, default=0.
            The x size of the buffer outside of the image to also allow objects to be in. Positive values effectively
            expand the region, negative values contract it.
        y_buffer : float, default=0.
            idem for y
        origin : {0,1}
            Coordinate in the upper left corner of the image.
            In FITS and Fortran standards, this is 1.
            In Numpy and C standards this is 0.
            (from astropy.wcs)

        Returns
        -------
        l_indices_confirmed : np.ndarray[int]
            The indices of the objects that are in the detector.
        l_x_confirmed : np.ndarray[float]
            The x pixel coordinates of the objects that are in the detector.
        l_y_confirmed : np.ndarray[float]
            idem for y
        """

=======
    def get_objects_in_dectector(self, objects_coords, x_buffer=0., y_buffer=0.):
        """Returns an array containing the indices of the objects in the detector, and arrays of the x and y pixel
        coordinates for these objects"""

        wcs = self.wcs

>>>>>>> 8c04f89a
        nx = float(self.shape[0])
        ny = float(self.shape[1])

        # Get the sky coordinates of the centre pixels in the detector
<<<<<<< HEAD
        sc_centre_coords = SkyCoord(*self.pix2world(x = np.array((nx + 1) / 2),
                                                    y = np.array((ny + 1) / 2),
                                                    origin = 1), unit = 'deg')

        # now get the sky coords for the 4 corners of the image, using convention where first pixel is indexed as 1
        sc_corners_coords = SkyCoord(*self.pix2world(x = [1 - x_buffer, nx + x_buffer, nx + x_buffer, 1 - x_buffer],
                                                     y = [1 - y_buffer, 1 - y_buffer, ny + y_buffer, ny + y_buffer],
                                                     origin = 1), unit = 'deg')

        # now measure the angular distance between the corners and the image centre, and get the maximum distance (
        # plus a 5% tolerance) away from the centre
        max_dist = sc_corners_coords.separation(sc_centre_coords).deg.max() * 1.05

        # get the distances of all objects from the centre pixel of the detector
        # we consider objects only closer to the centre than max_dist as candidates for being in the image
        l_candidate_indices: np.ndarray[int] = np.where(objects_coords.separation(sc_centre_coords).deg <= max_dist)[0]

        # For these candidates, get their sky coords and convert them into pixel coordinates
        sc_candidate_coords = objects_coords[l_candidate_indices]

        l_x_candidates: np.ndarray[float]
        l_y_candidates: np.ndarray[float]
        l_x_candidates, l_y_candidates = self.world2pix(ra = sc_candidate_coords.ra,
                                                        dec = sc_candidate_coords.dec,
                                                        origin = origin)

        # now check if these pixel coordinates are in the image

        l_in_bounds: np.ndarray[bool] = np.logical_and.reduce(((1. - x_buffer <= l_x_candidates),
                                                               (l_x_candidates <= nx + x_buffer),
                                                               (1. - y_buffer <= l_y_candidates),
                                                               (l_y_candidates <= ny + y_buffer)))

        # Return arrays of these "good" objects' indices and x,y positions
        return l_candidate_indices[l_in_bounds], l_x_candidates[l_in_bounds], l_y_candidates[l_in_bounds]

    # Protected methods

    def _add_default_attr(self,
                          attr_name: str,
                          force: bool = False):
        """Protected method to add a default attribute to the image.
        """

        attr = D_ATTR_CONVERSIONS[attr_name]

        if not force and getattr(self, attr) is not None:
            logger.debug(MSG_NOT_ADDING_DEFAULT_ATTR, attr)
            return

        logger.debug(MSG_ADDING_DEFAULT_ATTR, attr)
        setattr(self, attr,
                D_DEFAULT_IMAGE_VALUES[attr_name] * np.ones(self.shape, dtype = D_IMAGE_DTYPES[attr_name]))

    # Operator overloads

    def __str__(self):
        """A short string with size information and the percentage of masked pixels"""

        shape_str = "{}x{}".format(self.shape[0], self.shape[1])
        str_list = [shape_str]

        if self.mask is not None:
            mask_str = "{}% masked".format(
                100.0 * float(np.sum(self.boolmask)) / float(np.size(self.data)))
            str_list.append(mask_str)

        offset_str = "offset [{}, {}]".format(*self.offset)
        str_list.append(offset_str)

        return "SHEImage(" + ", ".join(str_list) + ")"

    def __eq__(self,
               rhs: SHEImage) -> bool:
        """Equality test for SHEImage class.
        """

        # Identity implies equality
        if self is rhs:
            return True

        res: bool = True

        # Check that all the data is the same
        for attr in [*D_ATTR_CONVERSIONS.values(), "header", "offset"]:
            if neq(getattr(self, attr), getattr(rhs, attr)):
                res = False
                break
        else:
            # Check WCS if everything else passes
            if neq(self.wcs, rhs.wcs):

                # Special test for WCS, comparing them as headers if not equal, since they can be a bit finicky
                try:
                    if neq(self.wcs.to_header(), rhs.wcs.to_header()):
                        res = False
                        logger.debug(f"In SHEImage.__eq__, WCS is not equal. Values were: %s, %s",
                                     self.wcs.to_header(), rhs.wcs.to_header())
                except AttributeError:
                    # In this case, only one is None, so return False
                    res = False

        return res

    # Private methods

    def __determine_det_ixy(self) -> None:
        """Private method to determine detector x and y position from the header.
        """

        if self.header is None or CCDID_LABEL not in self.header:
            # If no header, assume we're using detector 1-1
            self._det_ix = 1
            self._det_iy = 1
        else:
            try:
                self._det_iy = int(self.header[CCDID_LABEL][0])
                self._det_ix = int(self.header[CCDID_LABEL][2])
            except ValueError:
                # Check after "CCDID "
                self._det_iy = int(self.header[CCDID_LABEL][6])
                self._det_ix = int(self.header[CCDID_LABEL][8])

    def __set_array_attr(self,
                         array: Optional[np.ndarray],
                         name: str,
                         casting: str = "unsafe"):
        """Private method to handle setting one of the various data arrays other than `data`.
        """

        attr_name: str = D_ATTR_CONVERSIONS[name]

        # Set simply if input is None
        if array is None:
            setattr(self, f"_{attr_name}", None)
            return

        # Validate number of dimensions
        if array.ndim != 2:
            raise ValueError(f"The {attr_name} array must have 2 dimensions")

        # Validate shape
        if array.shape != self._data.shape:
            raise ValueError(f"The {attr_name} array must have the same size as its data {self.shape}")

        # Convert to expected type, ignoring byte order
        attr_dtype = D_IMAGE_DTYPES[name]
        if array.dtype.newbyteorder('<') != attr_dtype:
            logger.warning(f"Received {attr_name} array of type {array.dtype}. "
                           f"Attempting safe casting to {attr_dtype}.")
            array = array.astype(attr_dtype, casting = casting)
        setattr(self, f"_{attr_name}", array)

    T = TypeVar("T")

    def __get_header_property(self,
                              key: str,
                              dtype: Type[T] = float) -> Optional[T]:
        """Private method to return a property which is stored in the FITS header.
        """
        if self.header is not None and key in self.header:
            return dtype(self.header[key])

    def __set_header_property(self,
                              key: str,
                              val: Optional[Union[int, float]]) -> None:
        """Private method to set a property which is stored in the FITS header.
        """

        # Ensure the header exists first if setting to a value other than None
        if self.header is None:
            if val is None:
                return
            self.header = Header()

        # Delete the value if setting to None, otherwise set it
        if val is None:
            del self.header[key]
        else:
            self.header[key] = val

    @classmethod
    def __get_kwarg(cls,
                    attr_name: str,
                    kwarg_tail: str,
                    kwargs: Dict[str, Any],
                    default_value: Optional[Union[str, int]] = None) -> Optional[Union[str, int]]:
        """Private method to get a keyword argument for a given attribute that ends in a desired "tail".
        """

        filename = kwargs.get(f"{attr_name.lower()}_{kwarg_tail}", None)
        if filename is None:
            # Fall back to the attribute itself
            filename = kwargs.get(f"{D_ATTR_CONVERSIONS[attr_name]}_{kwarg_tail}")
        if filename is None:
            # Return the default if we didn't find it in either format
            return default_value
        return filename

    @classmethod
    def __get_filename_kwarg(cls,
                             attr_name: str,
                             kwargs: Dict[str, Any],
                             default_value: Optional[Union[str, int]] = None) -> Optional[str]:
        """Private method to get the filename keyword argument for a given attribute.
        """

        # The kwarg could be called either "filename" or "filepath", so try both
        for kwarg_tail in "filename", "filepath":
            filename = cls.__get_kwarg(attr_name = attr_name,
                                       kwarg_tail = kwarg_tail,
                                       kwargs = kwargs,
                                       default_value = None)
            if filename is not None:
                return filename
        return default_value

    @classmethod
    def __get_hdu_kwarg(cls,
                        attr_name: str,
                        kwargs: Dict[str, Any],
                        default_value: Optional[Union[str, int]] = None) -> Optional[Union[str, int]]:
        """Private method to get the HDU keyword argument for a given attribute.
        """

        # The kwarg could be called either "hdu" or "ext", so try both
        for kwarg_tail in "hdu", "ext":
            filename = cls.__get_kwarg(attr_name = attr_name,
                                       kwarg_tail = kwarg_tail,
                                       kwargs = kwargs,
                                       default_value = None)
            if filename is not None:
                return filename
        return default_value

    @classmethod
    def __get_secondary_data_from_fits(cls,
                                       primary_filepath: str,
                                       special_filepath: Optional[str],
                                       ext: Optional[Union[int, str]]) -> Optional[np.ndarray]:
        """Private helper for getting mask or noisemap, defining the logic of the related keyword arguments

        This function might return None, if both special_filepath and ext are None, or if the extension doesn't
        exist in the file.
        """

        if special_filepath is None:
            filepath = primary_filepath
        else:
            filepath = special_filepath

        try:
            return cls.__get_specific_hdu_content_from_fits(filepath, ext = ext)
        except KeyError:
            logger.debug("Extension %s not found in fits file %s", ext, filepath)
            return None

    @staticmethod
    def __get_specific_hdu_content_from_fits(filepath: str,
                                             ext: Optional[Union[int, str]] = None,
                                             return_header: bool = False) -> np.ndarray:
        """Private helper to handle access to particular extensions of a FITS file

        This function either returns something not-None, or raises an exception.
        Note that this function also takes care of transposing the data.
        """

        logger.debug("Reading from file '%s'...", filepath)

        hdulist = astropy.io.fits.open(filepath)
        num_hdus = len(hdulist)

        if ext is None:
            # Warn the user, as the situation is not clear
            if num_hdus > 1:
                logger.warning(
                    "File '%s' has several HDUs, but no extension was specified! Using primary HDU.",
                    filepath)
            ext = PRIMARY_TAG

        logger.debug("Accessing extension '%s' out of %d available HDUs...", ext, num_hdus)
        data = hdulist[ext].data.transpose()
        if data.ndim != 2:
            raise ValueError("Primary HDU must contain a 2D image")
        header = hdulist[ext].header

        hdulist.close()

        if return_header:
            return data, header
        return data

    @staticmethod
    def __remove_header_keywords(header: Header,
                                 l_keywords_to_remove: Iterable[str], ) -> None:
        """Private method to remove a list of keywords from a FITS header.
        """
        for keyword in l_keywords_to_remove:
            if keyword in header:
                header.remove(keyword)

    def __extract_attr_stamp(self,
                             xmin: int,
                             ymin: int,
                             xmax: int,
                             ymax: int,
                             attr_name: str,
                             filename: Optional[str],
                             hdu_i: Optional[Union[str, int]]) -> Optional[np.ndarray]:
        """Private method to extract a stamp for a specific attr from the image.
        """
        if (xmax - xmin) <= 0 or (ymax - ymin) <= 0:
            return None
        a = getattr(self, D_ATTR_CONVERSIONS[attr_name])
        if a is not None and a.shape[0] > 0 and a.shape[1] > 0:
            out = a[xmin:xmax, ymin:ymax]
        elif filename is not None and hdu_i is not None:
            out = _read_stamp(xmin, ymin, xmax, ymax, filename, hdu_i)
        else:
            out = None
        return out

    @staticmethod
    def __validate_read_stamp_input(width: float,
                                    height: Optional[float],
                                    indexconv: str) -> Tuple[int, int]:
        """Private method to validate input to the `extract_stamp` method, and adjust height and width as appropriate.
        """
        # Should we extract a square stamp?
        if height is None:
            height = width

        # Silently coerce width and height to integers
        width = int(round(width))
        height = int(round(height))

        # Check stamp size
        if width < 1 or height < 1:
            raise ValueError("Stamp height and width must at least be 1")
        # Dealing with the indexing conventions
        if indexconv not in D_INDEXCONV_DEFS:
            raise ValueError("Argument indexconv must be among {}".format(list(D_INDEXCONV_DEFS.keys())))

        return width, height

    def __extract_stamp_in_bounds(self,
                                  xmin: int,
                                  xmax: int,
                                  ymin: int,
                                  ymax: int,
                                  **kwargs: Union[str, int]) -> Dict[str, Optional[np.ndarray]]:
        """Private method to handle extraction of a postage stamp when we know it's entirely within bounds.
        """

        new_stamps: Dict[str, Optional[np.ndarray]] = {}

        # We are fully within the image
        logger.debug("Extracting stamp [%d:%d,%d:%d] fully within image of shape (%d,%d)",
                     xmin, xmax, ymin, ymax, self.shape[0], self.shape[1])
        for attr_name in D_ATTR_CONVERSIONS:

            filename = self.__get_filename_kwarg(attr_name, kwargs)
            hdu = self.__get_hdu_kwarg(attr_name, kwargs)

            new_stamps[attr_name] = self.__extract_attr_stamp(xmin, ymin, xmax, ymax, attr_name, filename,
                                                              hdu)

        return new_stamps

    def __extract_stamp_not_in_bounds(self,
                                      xmin: int,
                                      xmax: int,
                                      ymin: int,
                                      ymax: int,
                                      **kwargs: Union[str, int]) -> Dict[str, Optional[np.ndarray]]:
        """Private method to handle extraction of a postage stamp when we know it's not entirely within bounds.
        """

        new_stamps = {}

        # We are not fully within the image
        logger.debug("Extracting stamp [%d:%d,%d:%d] not entirely within image of shape (%d,%d)",
                     xmin, xmax, ymin, ymax, self.shape[0], self.shape[1])

        # One solution would be to pad the image and extract, but that would need a lot of memory.
        # So instead we go for the more explicit bound computations.

        # Compute the bounds of the overlapping part of the stamp in the
        # original image
        overlap_xmin = max(xmin, 0)
        overlap_ymin = max(ymin, 0)
        overlap_xmax = min(xmax, self.shape[0])
        overlap_ymax = min(ymax, self.shape[1])
        overlap_width = overlap_xmax - overlap_xmin
        overlap_height = overlap_ymax - overlap_ymin
        overlap_slice = (slice(overlap_xmin, overlap_xmax),
                         slice(overlap_ymin, overlap_ymax))
        logger.debug("overlap_slice: %s", str(overlap_slice))

        # Check if we have any actual overlap
        overlap_exists = overlap_width > 0 and overlap_height > 0
        if not overlap_exists:
            logger.warning("The extracted stamp is entirely outside of the image bounds!")

        # Compute the bounds of this same overlapping part in the new stamp
        # The indexes of the stamp are simply shifted with respect to those
        # of the original image by (xmin, ymin)
        overlap_xmin_stamp = overlap_xmin - xmin
        overlap_xmax_stamp = overlap_xmax - xmin
        overlap_ymin_stamp = overlap_ymin - ymin
        overlap_ymax_stamp = overlap_ymax - ymin
        overlap_slice_stamp = (slice(overlap_xmin_stamp, overlap_xmax_stamp),
                               slice(overlap_ymin_stamp, overlap_ymax_stamp))

        # Read in the overlap data
        for attr_name in D_ATTR_CONVERSIONS:

            filename = self.__get_filename_kwarg(attr_name, kwargs)
            hdu = self.__get_hdu_kwarg(attr_name, kwargs)

            # We first create new stamps, and we will later fill part of them
            # with slices of the original.
            base_image = getattr(self, D_ATTR_CONVERSIONS[attr_name])
            if base_image is None and filename is None:
                new_stamps[attr_name] = None
            else:
                # Get the data type for this image
                new_dtype = D_IMAGE_DTYPES[attr_name] if D_IMAGE_DTYPES[attr_name] is not None else base_image.dtype

                # Construct a base image filled with the out-of-bounds values
                new_stamps[attr_name] = D_OOB_VALUES[attr_name] * np.ones((xmax - xmin, ymax - ymin),
                                                                          dtype = new_dtype)

            extracted_stamp = self.__extract_attr_stamp(overlap_xmin,
                                                        overlap_ymin,
                                                        overlap_xmax,
                                                        overlap_ymax,
                                                        attr_name,
                                                        filename,
                                                        hdu)

            # Fill the stamp arrays:
            # If there is any overlap
            if overlap_exists and extracted_stamp is not None:
                new_stamps[attr_name][overlap_slice_stamp] = extracted_stamp

        return new_stamps

    def __apply_galsim_bug_workaround(self) -> None:
        """Workaround for a bug with GalSim WCS, by reading WCS directly from the header.
        """

        warn_galsim_wcs_bug_workaround()

        self._galsim_wcs = galsim.wcs.readFromFitsHeader(self.header)[0]

        if hasattr(self.galsim_wcs, "scale") and np.isclose(self.galsim_wcs.scale, 1.0):

            # Don't have the information in this stamp's header - check for a parent image
            if self.parent_image is not None:
                self._galsim_wcs = galsim.wcs.readFromFitsHeader(self.parent_image.header)[0]
                if self.galsim_wcs.isPixelScale() and np.isclose(self.galsim_wcs.scale, 1.0):
                    raise ValueError("Galsim WCS seems to not have been loaded correctly.")
            else:
                raise ValueError("Galsim WCS seems to not have been loaded correctly.")


@run_only_once
def warn_mdb_not_loaded():
    """Only once, log a warning that the MDB hasn't been loaded and default values will be used.
    """
    logger.warning("MDB is not loaded, so default values will be assumed in calculating a noisemap.")
=======
        x_centre, y_centre = nx / 2, ny / 2
        centre_coords = wcs.pixel_to_world(x_centre, y_centre)

        # now get the sky coords for the 4 corners of the image
        x_corners = [1, nx, nx, 1]
        y_corners = [1, 1, ny, ny]
        corners_coords = wcs.pixel_to_world(x_corners, y_corners)

        # now measure the angular distance between the corners and the image centre, and get the maximum distance (
        # plus a 5% tolerance) away from the centre
        corners_distance = corners_coords.separation(centre_coords).deg
        max_dist = corners_distance.max() * 1.05

        # get the distances of all objects from the centre pixel of the detector
        all_distances = objects_coords.separation(centre_coords).deg

        # we consider objects only closer to the centre than max_dist as candiates for being in the image
        candidate_indices = np.where(all_distances <= max_dist)[0]

        # For these candidates, get their sky coords and convert them into pixel coordinates
        candidate_coords = objects_coords[candidate_indices]
        x_candidates, y_candidates = wcs.world_to_pixel(candidate_coords)

        # now check if these pixel coordinates are in the image, and construct a list of these "good" objects'
        # indices and x,y positions
        indices_confirmed = []
        x_confirmed = []
        y_confirmed = []
        for i in range(len(x_candidates)):
            x, y = x_candidates[i], y_candidates[i]

            if x >= 1. - x_buffer and x <= nx + x_buffer:
                if y >= 1. - y_buffer and y <= ny + y_buffer:

                    indices_confirmed.append(candidate_indices[i])
                    x_confirmed.append(x)
                    y_confirmed.append(y)

        return np.asarray(indices_confirmed), np.asarray(x_confirmed), np.asarray(y_confirmed)
>>>>>>> 8c04f89a


@run_only_once
def warn_galsim_wcs_bug_workaround():
    """Only once, log a warning that the GalSim WCS bug workaround is being used.
    """
    logger.warning("Hit bug with GalSim WCS. Applying workaround.")<|MERGE_RESOLUTION|>--- conflicted
+++ resolved
@@ -33,14 +33,11 @@
 import fitsio
 import galsim
 import numpy as np
-<<<<<<< HEAD
 from astropy.coordinates import SkyCoord
 from astropy.io.fits import Header
 from astropy.utils import deprecated
 from coord import Angle
 from galsim import Shear
-=======
->>>>>>> 8c04f89a
 
 from EL_PythonUtils.utilities import run_only_once
 from . import logging
@@ -108,7 +105,6 @@
 
 logger = logging.getLogger(__name__)
 
-<<<<<<< HEAD
 
 @lru_cache(maxsize = 50)
 def _get_fits_handle(qualified_filename: str) -> fitsio.FITS:
@@ -140,48 +136,6 @@
     """
     data = _get_hdu_handle(qualified_filename, hdu_i)[ymin:ymax, xmin:xmax].transpose()
     return data
-=======
-ATTR_CONVERSIONS = {"data": "data",
-                    "noisemap": "noisemap",
-                    "mask": "mask",
-                    "bkg": "background_map",
-                    "wgt": "weight_map",
-                    "seg": "segmentation_map", }
-
-
-@lru_cache(maxsize=50)
-def _get_fits_handle(filename):
-    f = fitsio.FITS(filename)
-    return f
-
-
-@lru_cache(maxsize=50)
-def _get_hdu_handle(filename, hdu_i):
-    h = _get_fits_handle(filename)[hdu_i]
-    return h
-
-
-@lru_cache(maxsize=2000)
-def _read_stamp(xmin, ymin, xmax, ymax, filename, hdu_i):
-    out = _get_hdu_handle(filename, hdu_i)[ymin:ymax, xmin:xmax].transpose()
-    return out
-
-
-# We need new-style classes for properties, hence inherit from object
-
-
-class SHEImage():
-    """ Structure to hold an image together with a mask, a noisemap, and a header (for metadata).
-
-        The structure can be written into a FITS file, and stamps can be extracted.
-        The properties .data, .mask, .noisemap and .header are meant to be accessed directly:
-          - .data is a numpy array
-          - .mask is a numpy array
-          - .noisemap is a numpy array
-          - .segmentation_map is a numpy array
-          - .header is an astropy.io.fits.Header object
-              (for an intro to those, see http://docs.astropy.org/en/stable/io/fits/#working-with-fits-headers )
->>>>>>> 8c04f89a
 
 
 def _return_none() -> None:
@@ -252,7 +206,6 @@
     _images_loaded: bool = False
 
     def __init__(self,
-<<<<<<< HEAD
                  data: Optional[np.ndarray[float]],
                  mask: Optional[np.ndarray[np.int64]] = None,
                  noisemap: Optional[np.ndarray[float]] = None,
@@ -267,22 +220,6 @@
                  parent_image_stack: Optional[SHEImageStack] = None,
                  parent_image: Optional[SHEImage] = None):
         """Initializer for a SHEImage object
-=======
-                 data,
-                 mask=None,
-                 noisemap=None,
-                 segmentation_map=None,
-                 background_map=None,
-                 weight_map=None,
-                 header=None,
-                 offset=None,
-                 wcs=None,
-                 parent_frame_stack=None,
-                 parent_frame=None,
-                 parent_image_stack=None,
-                 parent_image=None):
-        """ Initialiser for a SHEImage object
->>>>>>> 8c04f89a
 
         Parameters
         ----------
@@ -378,15 +315,9 @@
 
         # Also test that the shape isn't modified by the setter
 
-<<<<<<< HEAD
         if self._images_loaded and self.shape is not None and np.any(data.shape != self.shape):
             raise ValueError(f"Shape of a SHEImage can not be modified. Current is {self.shape}, new data is "
                              f"{data.shape}.")
-=======
-        # If setting data as None, set as a dim-0 array for interface safety
-        if data_array is None:
-            data_array = np.ndarray((0, 0), dtype=float)
->>>>>>> 8c04f89a
 
         # Finally, perform the attribution
         self._data = data
@@ -411,7 +342,6 @@
         return self._mask
 
     @mask.setter
-<<<<<<< HEAD
     def mask(self,
              mask: Optional[np.ndarray[int]]) -> None:
         """Setter for the pixel mask of the image, doing some validity checks on the input.
@@ -426,27 +356,6 @@
         self.__set_array_attr(array = mask,
                               name = MASK_TAG,
                               casting = "safe")
-=======
-    def mask(self, mask_array):
-        if mask_array is None:
-            self._mask = None
-        else:
-            if mask_array.ndim != 2:
-                raise ValueError("The mask array must have 2 dimensions")
-            if mask_array.shape != self._data.shape:
-                raise ValueError(
-                    "The mask array must have the same size as the data {}".format(self._data.shape))
-            # Quietly ignore if byte order is the only difference
-            if not mask_array.dtype.newbyteorder('<') in allowed_int_dtypes:
-                logger.warning(
-                    "Received mask array of type '%s'. Attempting safe casting to np.int32.", mask_array.dtype)
-                try:
-                    mask_array = mask_array.astype(np.int32, casting='safe')
-                except Exception:
-                    raise ValueError(
-                        "The mask array must be of integer type (it is {})".format(mask_array.dtype))
-            self._mask = mask_array
->>>>>>> 8c04f89a
 
     @mask.deleter
     def mask(self) -> None:
@@ -643,7 +552,6 @@
             The offset to set. This must have exactly 2 elements, in the order (x_offset, y_offset). If provided as
             None, the offset will be stored as (0,0).
         """
-<<<<<<< HEAD
         if offset is None:
             self._offset = np.array([0., 0.], dtype = float)
             return
@@ -652,14 +560,6 @@
             raise ValueError("A `SHEImage.offset` must have exactly 2 items")
 
         self._offset = np.asarray(offset, dtype = float)
-=======
-        if offset_tuple is None:
-            self._offset = np.array([0., 0.], dtype=float)
-        else:
-            if len(offset_tuple) != 2:
-                raise ValueError("A SHEImage.offset must have 2 items")
-            self._offset = np.array(offset_tuple, dtype=float)
->>>>>>> 8c04f89a
 
     @property
     def qualified_science_data_filename(self) -> Optional[str]:
@@ -1003,7 +903,6 @@
             The `SHEFrameStack` object to be referenced as this object's parent.
         """
 
-<<<<<<< HEAD
         if parent_frame_stack is None:
             self._parent_frame_stack = _return_none
         else:
@@ -1139,49 +1038,6 @@
             Segmentation map ID of the object for which to generate a mask. Note that this is generally different
             from the object ID.
         mask_suspect : bool
-=======
-        def neq(lhs, rhs):
-            try:
-                return bool(lhs != rhs)
-            except ValueError:
-                return (lhs != rhs).any()
-
-        if neq(self.data, rhs.data):
-            return False
-        if neq(self.mask, rhs.mask):
-            return False
-        if neq(self.noisemap, rhs.noisemap):
-            return False
-        if neq(self.background_map, rhs.background_map):
-            return False
-        if neq(self.segmentation_map, rhs.segmentation_map):
-            return False
-        if neq(self.weight_map, rhs.weight_map):
-            return False
-        if neq(self.header, rhs.header):
-            return False
-        if neq(self.offset, rhs.offset):
-            return False
-        if neq(self.wcs, rhs.wcs):
-            try:
-                if neq(self.wcs.to_header(), rhs.wcs.to_header()):
-                    return False
-            except AttributeError:
-                # In this case, only one is None, so return False
-                return False
-
-        return True
-
-    def get_object_mask(self, seg_id, mask_suspect=False, mask_unassigned=False):
-        """Get a mask for pixels that are either bad (and optionally suspect)
-        or don't belong to an object with a given ID.
-
-        Arguments
-        ---------
-        seg_id: int
-            Segmentation map ID of the object for which to generate a mask
-        mask_suspect: bool
->>>>>>> 8c04f89a
             If True, suspect pixels will also be masked True.
         mask_unassigned : bool
             If True, pixels which are not assigned to any object will also be masked True.
@@ -1215,16 +1071,11 @@
 
         return object_mask
 
-<<<<<<< HEAD
     def write_to_fits(self,
                       filepath: str,
                       data_only: bool = False,
                       **kwargs: Any) -> None:
         """Writes the image to disk, in the form of a multi-extension FITS cube.
-=======
-    def write_to_fits(self, filepath, overwrite=False, data_only=False, **kwargs):
-        """Writes the image to disk, in form of a multi-extension FITS cube.
->>>>>>> 8c04f89a
 
         The data is written in the primary HDU, and the ancillary data to following HDUs.
 
@@ -1260,18 +1111,12 @@
 
         # Note that we transpose the numpy arrays, so to have the same pixel
         # convention as DS9 and SExtractor.
-<<<<<<< HEAD
         data_hdu = astropy.io.fits.PrimaryHDU(self.data.transpose(), header = full_header)
-=======
-        datahdu = astropy.io.fits.PrimaryHDU(
-            self.data.transpose(), header=full_header)
->>>>>>> 8c04f89a
 
         hdu_list = astropy.io.fits.HDUList([data_hdu])
 
         if not data_only:
 
-<<<<<<< HEAD
             for name, attr in D_ATTR_CONVERSIONS.items():
                 if name == SCI_TAG:
                     continue
@@ -1287,53 +1132,6 @@
     def read_from_fits(filepath: str,
                        workdir: str = DEFAULT_WORKDIR,
                        **kwargs: Optional[str]) -> SHEImage:
-=======
-            if self.mask is not None:
-                maskhdu = astropy.io.fits.ImageHDU(
-                    data=self.mask.transpose(), name="MASK")
-                hdulist.append(maskhdu)
-            if self.noisemap is not None:
-                noisemaphdu = astropy.io.fits.ImageHDU(
-                    data=self.noisemap.transpose(), name="NOISEMAP")
-                hdulist.append(noisemaphdu)
-            if self.segmentation_map is not None:
-                segmaphdu = astropy.io.fits.ImageHDU(
-                    data=self.segmentation_map.transpose(), name="SEGMAP")
-                hdulist.append(segmaphdu)
-            if self.background_map is not None:
-                bkgmaphdu = astropy.io.fits.ImageHDU(
-                    data=self.background_map.transpose(), name="BKGMAP")
-                hdulist.append(bkgmaphdu)
-            if self.weight_map is not None:
-                wgtmaphdu = astropy.io.fits.ImageHDU(
-                    data=self.weight_map.transpose(), name="WGTMAP")
-                hdulist.append(wgtmaphdu)
-
-        if overwrite is True and os.path.exists(filepath):
-            logger.debug("The output file exists and will get overwritten")
-
-        hdulist.writeto(filepath, overwrite=overwrite)
-        # Note that overwrite is called overwrite in the latest astropy, but
-        # backwards compatible.
-
-        logger.debug("Wrote %s to the FITS file %s", self, filepath)
-
-    @classmethod
-    def read_from_fits(cls,
-                       filepath,
-                       data_ext='PRIMARY',
-                       mask_ext='MASK',
-                       noisemap_ext='NOISEMAP',
-                       segmentation_map_ext='SEGMAP',
-                       background_map_ext='BKGMAP',
-                       weight_map_ext='WGTMAP',
-                       mask_filepath=None,
-                       noisemap_filepath=None,
-                       segmentation_map_filepath=None,
-                       background_map_filepath=None,
-                       weight_map_filepath=None,
-                       workdir=".", ):
->>>>>>> 8c04f89a
         """Reads an image from a FITS file, such as written by write_to_fits(), and returns it as a SHEImage object.
 
         This function can be used to read previously saved SHEImage objects (in this case, just give the filepath),
@@ -1376,17 +1174,12 @@
         """
         # Reading the primary extension, which also contains the header
         qualified_filepath = os.path.join(workdir, filepath)
-<<<<<<< HEAD
         (data, header) = SHEImage.__get_specific_hdu_content_from_fits(qualified_filepath,
                                                                        ext = SHEImage.__get_hdu_kwarg(
                                                                            attr_name = SCI_TAG,
                                                                            kwargs = kwargs,
                                                                            default_value = PRIMARY_TAG),
                                                                        return_header = True)
-=======
-        (data, header) = cls._get_specific_hdu_content_from_fits(
-            qualified_filepath, ext=data_ext, return_header=True)
->>>>>>> 8c04f89a
 
         # Set up the WCS before we clean the header
         try:
@@ -1431,7 +1224,6 @@
             header.remove(KEY_Y_OFFSET)
 
         # Building and returning the new object
-<<<<<<< HEAD
         new_image = SHEImage(data = data,
                              **d_attrs,
                              header = header,
@@ -1458,42 +1250,6 @@
             idem for y
         none_if_out_of_bounds : bool
             If True, returns None if the desired center position is out of bounds. If False, raises an exception.
-=======
-        newimg = SHEImage(data=data, mask=mask, noisemap=noisemap, segmentation_map=segmentation_map,
-                          background_map=background_map, weight_map=weight_map,
-                          header=header, offset=offset, wcs=wcs)
-        newimg.science_data_filename = qualified_filepath
-
-        logger.info("Read %s from the file '%s'", str(newimg), filepath)
-        return newimg
-
-    @classmethod
-    def _get_secondary_data_from_fits(cls, primary_filepath, special_filepath, ext):
-        """Private helper for getting mask or noisemap, defining the logic of the related keyword arguments
-
-        This function might return None, if both special_filepath and ext are None, or if the extension doesn't
-        exist in the file.
-        """
-
-        outarray = None
-
-        if special_filepath is None:
-            filepath = primary_filepath
-        else:
-            filepath = special_filepath
-
-        try:
-            outarray = cls._get_specific_hdu_content_from_fits(filepath, ext=ext)
-        except KeyError:
-            logger.debug("Extension %s not found in fits file %s", ext, filepath)
-            return None
-
-        return outarray
-
-    @classmethod
-    def _get_specific_hdu_content_from_fits(cls, filepath, ext=None, return_header=False):
-        """Private helper to handle access to particular extensions of a FITS file
->>>>>>> 8c04f89a
 
         Returns
         -------
@@ -1501,59 +1257,14 @@
             The extracted stamp.
         """
 
-<<<<<<< HEAD
         new_offset = self.offset + np.array([x, y])
         new_x, new_y = new_offset[0], new_offset[1]
-=======
-        logger.debug("Reading from file '%s'...", filepath)
-
-        hdulist = astropy.io.fits.open(filepath)
-        nhdu = len(hdulist)
-
-        if ext is None:
-            # Warn the user, as the situation is not clear
-            if nhdu > 1:
-                logger.warning(
-                    "File '%s' has several HDUs, but no extension was specified! Using primary HDU.",
-                    filepath)
-            ext = "PRIMARY"
-
-        logger.debug("Accessing extension '%s' out of %d available HDUs...", ext, nhdu)
-        data = hdulist[ext].data.transpose()
-        if not data.ndim == 2:
-            raise ValueError("Primary HDU must contain a 2D image")
-        header = hdulist[ext].header
-
-        hdulist.close()
-
-        if return_header:
-            return data, header
-        return data
-
-    def _extract_attr_stamp(self, xmin, ymin, xmax, ymax, attr, filename, hdu_i):
-        if (xmax - xmin) <= 0 or (ymax - ymin) <= 0:
-            return None
-        a = getattr(self, ATTR_CONVERSIONS[attr])
-        if a is not None and a.shape[0] > 0 and a.shape[1] > 0:
-            out = a[xmin:xmax, ymin:ymax]
-        elif filename is not None and hdu_i is not None:
-            out = _read_stamp(xmin, ymin, xmax, ymax, filename, hdu_i)
-        else:
-            out = None
-        return out
-
-    def extract_wcs_stamp(self, x, y, none_if_out_of_bounds=False):
-        """ Extracts an "empty" stamp, which contains only information needed for WCS operations, having the
-            interface of a standard SHEImage.
-        """
->>>>>>> 8c04f89a
 
         # If we're returning None if out of bounds, check now
         if none_if_out_of_bounds and ((new_x < 0) or (new_y >= self.shape[0]) or
                                       (new_x < 0) or (new_y >= self.shape[1])):
             return None
 
-<<<<<<< HEAD
         new_image = SHEImage(data = None,
                              mask = None,
                              noisemap = None,
@@ -1584,40 +1295,6 @@
                       **kwargs: Optional[Union[str, int]]):
         """Extracts a stamp and returns it as a new SHEImage (using views of numpy arrays if possible, i.e.,
         without making a copy)
-=======
-        new_offset = self.offset + np.array([x, y])
-
-        newimg = SHEImage(
-            data=np.ndarray(shape=(0, 0), dtype=float),
-            mask=None,
-            noisemap=None,
-            segmentation_map=None,
-            background_map=None,
-            weight_map=None,
-            header=self.header,
-            offset=new_offset,
-            wcs=self.wcs,
-            parent_image=self,
-            )
-
-        return newimg
-
-    def extract_stamp(self, x, y, width=DEFAULT_STAMP_SIZE, height=None, indexconv="numpy", keep_header=False,
-                      none_if_out_of_bounds=False, force_all_properties=False,
-                      data_filename=None,
-                      data_hdu=None,
-                      noisemap_filename=None,
-                      noisemap_hdu=None,
-                      mask_filename=None,
-                      mask_hdu=None,
-                      bkg_filename=None,
-                      bkg_hdu=None,
-                      wgt_filename=None,
-                      wgt_hdu=None,
-                      seg_filename=None,
-                      seg_hdu=None):
-        """Extracts a stamp and returns it as a new None (using views of numpy arrays, i.e., without making a copy)
->>>>>>> 8c04f89a
 
         The extracted stamp is centered on the given (x,y) coordinates and has shape (width, height).
         To define this center, two alternative indexing-conventions are implemented, which differ by a small shift:
@@ -1710,45 +1387,13 @@
         # If these bounds are fully within the image range, the extraction is
         # easy.
         if xmin >= 0 and xmax < self.shape[0] and ymin >= 0 and ymax < self.shape[1]:
-<<<<<<< HEAD
 
             d_ex_stamp_attrs = self.__extract_stamp_in_bounds(xmin, xmax,
                                                               ymin, ymax,
                                                               **kwargs)
-=======
-            # We are fully within ghe image
-            logger.debug("Extracting stamp [%d:%d,%d:%d] fully within image of shape (%d,%d)",
-                         xmin, xmax, ymin, ymax, self.shape[0], self.shape[1])
-
-            attr_stamps = {}
-            for attr, filename, hdu_i in (("data", data_filename, data_hdu),
-                                          ("noisemap", noisemap_filename, noisemap_hdu),
-                                          ("mask", mask_filename, mask_hdu),
-                                          ("bkg", bkg_filename, bkg_hdu),
-                                          ("wgt", wgt_filename, wgt_hdu),
-                                          ("seg", seg_filename, seg_hdu),):
-
-                attr_stamps[attr] = self._extract_attr_stamp(xmin, ymin, xmax, ymax, attr, filename, hdu_i)
-
-            newimg = SHEImage(
-                data=attr_stamps["data"],
-                mask=attr_stamps["mask"],
-                noisemap=attr_stamps["noisemap"],
-                segmentation_map=attr_stamps["seg"],
-                background_map=attr_stamps["bkg"],
-                weight_map=attr_stamps["wgt"],
-                header=new_header,
-                offset=new_offset,
-                wcs=self.wcs,
-                parent_image=self,
-                parent_frame=self.parent_frame,
-                parent_frame_stack=self.parent_frame_stack,
-                )
->>>>>>> 8c04f89a
 
         else:
 
-<<<<<<< HEAD
             d_ex_stamp_attrs = self.__extract_stamp_not_in_bounds(xmin, xmax,
                                                                   ymin, ymax,
                                                                   **kwargs)
@@ -1794,115 +1439,11 @@
         ----------
         force : bool
             If True, will overwrite an existing mask.
-=======
-            # We first create new stamps, and we will later fill part of them
-            # with slices of the original.
-            if self.data is None and data_filename is None:
-                data_stamp = None
-            else:
-                data_stamp = np.zeros((width, height), dtype=self.data.dtype)
-
-            if self.mask is None and mask_filename is None:
-                mask_stamp = None
-            else:
-                mask_stamp = np.ones((width, height), dtype=np.int32) * masked_off_image
-
-            if self.noisemap is None and noisemap_filename is None:
-                noisemap_stamp = None
-            else:
-                noisemap_stamp = np.zeros((width, height), dtype=np.float32)
-
-            if self.segmentation_map is None and seg_filename is None:
-                segmentation_map_stamp = None
-            else:
-                segmentation_map_stamp = np.ones(
-                    (width, height), dtype=np.int64) * SEGMAP_UNASSIGNED_VALUE
-
-            if self.background_map is None and bkg_filename is None:
-                background_map_stamp = None
-            else:
-                background_map_stamp = np.zeros((width, height), dtype=np.float32)
-
-            if self.weight_map is None and wgt_filename is None:
-                weight_map_stamp = None
-            else:
-                weight_map_stamp = np.zeros((width, height), dtype=np.float32)
-
-            # Read in the overlap data
-            attr_stamps = {}
-            for attr, filename, hdu_i in (("data", data_filename, data_hdu),
-                                          ("noisemap", noisemap_filename, noisemap_hdu),
-                                          ("mask", mask_filename, mask_hdu),
-                                          ("bkg", bkg_filename, bkg_hdu),
-                                          ("wgt", wgt_filename, wgt_hdu),
-                                          ("seg", seg_filename, seg_hdu),):
-
-                attr_stamps[attr] = self._extract_attr_stamp(overlap_xmin,
-                                                             overlap_ymin,
-                                                             overlap_xmax,
-                                                             overlap_ymax,
-                                                             attr,
-                                                             filename,
-                                                             hdu_i)
-
-            # Fill the stamp arrays:
-            # If there is any overlap
-            if (overlap_width > 0) and (overlap_height > 0):
-                if attr_stamps["data"] is not None:
-                    data_stamp[overlap_slice_stamp] = attr_stamps["data"]
-                if attr_stamps["mask"] is not None:
-                    mask_stamp[overlap_slice_stamp] = attr_stamps["mask"]
-                if attr_stamps["noisemap"] is not None:
-                    noisemap_stamp[overlap_slice_stamp] = attr_stamps["noisemap"]
-                if attr_stamps["seg"] is not None:
-                    segmentation_map_stamp[overlap_slice_stamp] = attr_stamps["seg"]
-                if attr_stamps["bkg"] is not None:
-                    background_map_stamp[overlap_slice_stamp] = attr_stamps["bkg"]
-                if attr_stamps["wgt"] is not None:
-                    weight_map_stamp[overlap_slice_stamp] = attr_stamps["wgt"]
-
-            # Create the new object
-            newimg = SHEImage(
-                data=data_stamp,
-                mask=mask_stamp,
-                noisemap=noisemap_stamp,
-                segmentation_map=segmentation_map_stamp,
-                background_map=background_map_stamp,
-                weight_map=weight_map_stamp,
-                header=new_header,
-                offset=new_offset,
-                wcs=self.wcs,
-                parent_image=self,
-                parent_frame=self.parent_frame,
-                parent_frame_stack=self.parent_frame_stack,
-                )
-
-            if overlap_width == 0 and overlap_height == 0:
-                logger.warning("The extracted stamp is entirely outside of the image bounds!")
-
-        assert newimg.shape == (width, height)
-
-        # If we're forcing all properties, add defaults now
-        if force_all_properties:
-            newimg.add_default_mask(force=False)
-            newimg.add_default_noisemap(force=False)
-            newimg.add_default_segmentation_map(force=False)
-            newimg.add_default_background_map(force=False)
-            newimg.add_default_weight_map(force=False)
-            newimg.add_default_header(force=False)
-            newimg.add_default_wcs(force=False)
-
-        return newimg
-
-    def add_default_mask(self, force=False):
-        """Adds a default mask to this object (all unmasked). If force=True, will overwrite an existing mask.
->>>>>>> 8c04f89a
         """
 
         self._add_default_attr(attr_name = MASK_TAG,
                                force = force)
 
-<<<<<<< HEAD
     def add_default_noisemap(self, force = False) -> None:
         """Adds a default noisemap to this object.
 
@@ -1910,12 +1451,6 @@
         ----------
         force : bool
             If True, will overwrite an existing noisemap.
-=======
-        self.mask = np.zeros_like(self.data, dtype=np.int32)
-
-    def add_default_noisemap(self, force=False, suppress_warnings=False):
-        """Adds a default noisemap to this object (all 0.). If force=True, will overwrite an existing noisemap.
->>>>>>> 8c04f89a
         """
 
         attr = D_ATTR_CONVERSIONS[NOISEMAP_TAG]
@@ -1941,7 +1476,6 @@
         if self.background_map is not None:
             self.noisemap += np.sqrt(self.background_map / gain)
 
-<<<<<<< HEAD
     def add_default_segmentation_map(self,
                                      force: bool = False) -> None:
         """Adds a default segmentation_map to this object (all unassigned).
@@ -1950,17 +1484,11 @@
         ----------
         force : bool
             If True, will overwrite an existing mask.
-=======
-    def add_default_segmentation_map(self, force=False):
-        """Adds a default segmentation_map to this object (all unassigned). If force=True, will overwrite an existing
-        segmentation_map.
->>>>>>> 8c04f89a
         """
 
         self._add_default_attr(attr_name = SEGMENTATION_TAG,
                                force = force)
 
-<<<<<<< HEAD
     def add_default_background_map(self,
                                    force: bool = False) -> None:
         """Adds a default background_map to this object (all 0.).
@@ -1969,19 +1497,11 @@
         ----------
         force : bool
             If True, will overwrite an existing mask.
-=======
-        self.segmentation_map = SEGMAP_UNASSIGNED_VALUE * np.ones_like(self.data, dtype=np.int32)
-
-    def add_default_background_map(self, force=False):
-        """Adds a default background_map to this object (all 0.). If force=True, will overwrite an existing
-        background_map.
->>>>>>> 8c04f89a
         """
 
         self._add_default_attr(attr_name = BACKGROUND_TAG,
                                force = force)
 
-<<<<<<< HEAD
     def add_default_weight_map(self,
                                force: bool = False) -> None:
         """Adds a default weight_map to this object (all 0.).
@@ -1990,19 +1510,11 @@
         ----------
         force : bool
             If True, will overwrite an existing mask.
-=======
-        self.background_map = np.zeros_like(self.data, dtype=float)
-
-    def add_default_weight_map(self, force=False):
-        """Adds a default weight_map to this object (all 0.). If force=True, will overwrite an existing
-        weight_map.
->>>>>>> 8c04f89a
         """
 
         self._add_default_attr(attr_name = WEIGHT_TAG,
                                force = force)
 
-<<<<<<< HEAD
     def add_default_header(self,
                            force: bool = False) -> None:
         """Adds a default header to this object (only required values).
@@ -2011,13 +1523,6 @@
         ----------
         force : bool
             If True, will overwrite an existing header.
-=======
-        self.weight_map = np.ones_like(self.data, dtype=float)
-
-    def add_default_header(self, force=False):
-        """Adds a default header to this object (only required values). If force=True, will overwrite an existing
-        header.
->>>>>>> 8c04f89a
         """
 
         attr = "header"
@@ -2032,15 +1537,10 @@
                         force: bool = False) -> None:
         """Adds a default wcs to this object (pixel scale 1.0).
 
-<<<<<<< HEAD
         Parameters
         ----------
         force : bool
             If True, will overwrite an existing wcs.
-=======
-    def add_default_wcs(self, force=False):
-        """Adds a default wcs to this object (pixel scale 1.0). If force=True, will overwrite an existing wcs.
->>>>>>> 8c04f89a
         """
 
         attr = "wcs"
@@ -2051,16 +1551,11 @@
 
         self.wcs = astropy.wcs.WCS(Header())
 
-<<<<<<< HEAD
     def pix2world(self,
                   x: Union[float, Sequence[float]],
                   y: Union[float, Sequence[float]],
                   origin: {0, 1} = 0) -> Union[Tuple[float, float], Tuple[np.ndarray[float], np.ndarray[float]]]:
         """Converts x and y pixel coordinates to ra and dec world coordinates, using this objects WCS.
-=======
-    def pix2world(self, x, y, origin=0):
-        """Converts x and y pixel coordinates to ra and dec world coordinates.
->>>>>>> 8c04f89a
 
         Parameters
         ----------
@@ -2103,14 +1598,10 @@
 
         return ra, dec
 
-<<<<<<< HEAD
     def world2pix(self,
                   ra: Union[float, Sequence[float]],
                   dec: Union[float, Sequence[float]],
                   origin: {0, 1} = 0) -> Union[Tuple[float, float], Tuple[np.ndarray[float], np.ndarray[float]]]:
-=======
-    def world2pix(self, ra, dec, origin=0):
->>>>>>> 8c04f89a
         """Converts ra and dec world coordinates to x and y pixel coordinates
 
         Parameters
@@ -2155,7 +1646,6 @@
 
         return x, y
 
-<<<<<<< HEAD
     def get_pix2world_transformation(self,
                                      x: Optional[float] = None,
                                      y: Optional[float] = None,
@@ -2164,10 +1654,6 @@
                                      spatial_ra: bool = False,
                                      origin: {0, 1} = 0,
                                      norm: bool = False) -> np.ndarray[float]:
-=======
-    def get_pix2world_transformation(self, x=None, y=None, dx=0.1, dy=0.1, spatial_ra=False, origin=0,
-                                     norm=False):
->>>>>>> 8c04f89a
         """Gets the local transformation matrix between pixel and world (ra/dec) coordinates at the specified location.
 
         Parameters
@@ -2246,7 +1732,6 @@
 
         return pix2world_transformation
 
-<<<<<<< HEAD
     def get_world2pix_transformation(self,
                                      ra: Optional[float] = None,
                                      dec: Optional[float] = None,
@@ -2255,11 +1740,6 @@
                                      spatial_ra: bool = False,
                                      origin: {0, 1} = 0,
                                      norm: bool = False) -> np.ndarray[float]:
-=======
-    def get_world2pix_transformation(self, ra=None, dec=None, dra=0.01 / 3600, ddec=0.01 / 3600,
-                                     spatial_ra=False,
-                                     origin=0, norm=False):
->>>>>>> 8c04f89a
         """Gets the local transformation matrix between world (ra/dec) and pixel coordinates at the specified location.
 
         Parameters
@@ -2339,16 +1819,12 @@
 
         return world2pix_transformation
 
-<<<<<<< HEAD
     def get_pix2world_rotation(self,
                                x: Optional[float] = None,
                                y: Optional[float] = None,
                                dx: float = 0.1,
                                dy: float = 0.1,
                                origin: {0, 1} = 0, ) -> np.ndarray[float]:
-=======
-    def get_pix2world_rotation(self, x, y, dx=0.1, dy=0.1, origin=0):
->>>>>>> 8c04f89a
         """Gets the local rotation matrix between pixel and world (ra/dec) coordinates at the specified location.
         Note that this doesn't provide the full transformation since it lacks scaling and shearing terms.
 
@@ -2396,16 +1872,12 @@
 
         return pix2world_rotation
 
-<<<<<<< HEAD
     def get_world2pix_rotation(self,
                                ra: Optional[float] = None,
                                dec: Optional[float] = None,
                                dra: float = 0.01 / 3600,
                                ddec: float = 0.01 / 3600,
                                origin: {0, 1} = 0, ) -> np.ndarray[float]:
-=======
-    def get_world2pix_rotation(self, ra, dec, dra=0.01 / 3600, ddec=0.01 / 3600, origin=0):
->>>>>>> 8c04f89a
         """Gets the local rotation matrix between world (ra/dec) and pixel coordinates at the specified location.
         Note that this doesn't provide the full transformation since it lacks scaling and shearing terms.
 
@@ -2449,11 +1921,7 @@
         # check here
 
         world2pix_transformation = self.get_world2pix_transformation(
-<<<<<<< HEAD
             ra, dec, dra, ddec, spatial_ra = True, origin = origin)
-=======
-            ra, dec, dra, ddec, spatial_ra=True)
->>>>>>> 8c04f89a
 
         u, _, vh = np.linalg.svd(world2pix_transformation)
 
@@ -2461,7 +1929,6 @@
 
         return world2pix_rotation
 
-<<<<<<< HEAD
     def get_pix2world_decomposition(self,
                                     x: Optional[float] = None,
                                     y: Optional[float] = None,
@@ -2469,9 +1936,6 @@
                                                                  Shear,
                                                                  Angle,
                                                                  bool]:
-=======
-    def get_pix2world_decomposition(self, x=None, y=None):
->>>>>>> 8c04f89a
         """Gets the local WCS decomposition between image (x/y) and world (ra/dec) coordinates at the specified
         location.
 
@@ -2521,19 +1985,14 @@
             x = x + self.offset[0]
             y = y + self.offset[1]
 
-<<<<<<< HEAD
         # GalSim assumes origin of 1, so correct for that
         x += 1 - origin
         y += 1 - origin
 
         local_wcs: galsim.wcs.JacobianWCS = self.galsim_wcs.jacobian(image_pos = galsim.PositionD(x, y))
-=======
-        local_wcs = self.galsim_wcs.jacobian(image_pos=galsim.PositionD(x, y))
->>>>>>> 8c04f89a
 
         return local_wcs.getDecomposition()
 
-<<<<<<< HEAD
     def get_world2pix_decomposition(self,
                                     ra: Optional[float] = None,
                                     dec: Optional[float] = None,
@@ -2541,9 +2000,6 @@
                                                                  Shear,
                                                                  Angle,
                                                                  bool]:
-=======
-    def get_world2pix_decomposition(self, ra=None, dec=None):
->>>>>>> 8c04f89a
         """Gets the local WCS decomposition between world (ra/dec) and pixel coordinates at the specified location.
 
         Note 1: Since shear and rotation are non-commutative, the rotation operation must be applied before shear.
@@ -2590,34 +2046,16 @@
             x = (self.shape[0] - 1) / 2. + origin
             y = (self.shape[1] - 1) / 2. + origin
 
-<<<<<<< HEAD
             ra, dec = self.pix2world(x, y, origin = origin)
-=======
-            ra, dec = self.pix2world(x, y, origin=0)
->>>>>>> 8c04f89a
         elif (ra is None) != (dec is None):
             raise ValueError("In get_world2pix_transformation, either both ra and dec must be specified or both " +
                              "must be None/unspecified.")
 
-<<<<<<< HEAD
         world_pos: Union[galsim.PositionD, galsim.CelestialCoord]
         if isinstance(self.galsim_wcs, galsim.wcs.CelestialWCS):
             world_pos = galsim.CelestialCoord(ra * galsim.degrees, dec * galsim.degrees)
         else:
             world_pos = galsim.PositionD(ra, dec)
-=======
-        try:
-            if isinstance(self.galsim_wcs, galsim.wcs.CelestialWCS):
-                world_pos = galsim.CelestialCoord(ra * galsim.degrees, dec * galsim.degrees)
-            else:
-                world_pos = galsim.PositionD(ra, dec)
-
-            local_wcs = self.galsim_wcs.jacobian(world_pos=world_pos)
-        except ValueError as e:
-            if "WCS does not have longitude type" not in str(e):
-                raise
-            if len(self.header) > 0:
->>>>>>> 8c04f89a
 
         try:
 
@@ -2632,7 +2070,6 @@
 
             local_wcs: galsim.wcs.JacobianWCS = self.galsim_wcs.jacobian(world_pos = world_pos)
 
-<<<<<<< HEAD
         # We need to use the inverse of the local wcs to get the pix2world decomposition
 
         return local_wcs.inverse().getDecomposition()
@@ -2645,14 +2082,6 @@
         """To be deprecated.
 
         Estimates the local rotation angle between pixel and world (-ra/dec) coordinates at the specified location.
-=======
-                local_wcs = self.galsim_wcs.jacobian(world_pos=world_pos)
-
-        return local_wcs.inverse().getDecomposition()
-
-    def estimate_pix2world_rotation_angle(self, x, y, dx, dy, origin=0):
-        """Estimates the local rotation angle between pixel and world (-ra/dec) coordinates at the specified location.
->>>>>>> 8c04f89a
         Note that due to distortion in the transformation, this method is inaccurate and depends on the choice of dx
         and dy; get_pix2world_rotation should be used instead to provide the rotation matrix. This method is retained
         to aid testing of that method.
@@ -2715,7 +2144,6 @@
 
         return rotation_angle
 
-<<<<<<< HEAD
     @deprecated("9.1",
                 message = "To be deprecated. To get rotation matrix, please use `get_world2pix_rotation`, and to get "
                           "the rotation angle, please use `get_world2pix_decomposition`.")
@@ -2729,10 +2157,6 @@
         the rotation angle, please use `get_world2pix_decomposition`.
 
         Gets the local rotation angle between world (-ra/dec) and pixel coordinates at the specified location.
-=======
-    def estimate_world2pix_rotation_angle(self, ra, dec, dra=0.01 / 3600, ddec=0.01 / 3600, origin=0):
-        """Gets the local rotation angle between world (-ra/dec) and pixel coordinates at the specified location.
->>>>>>> 8c04f89a
         Note that due to distortion in the transformation, this method is inaccurate and depends on the choice of dra
         and ddec; get_world2pix_rotation should be used instead to provide the rotation matrix. This method is retained
         to aid testing of that method.
@@ -2792,7 +2216,6 @@
 
         return rotation_angle
 
-<<<<<<< HEAD
     def get_objects_in_detector(self,
                                 objects_coords: SkyCoord,
                                 x_buffer: float = 0.,
@@ -2826,19 +2249,10 @@
             idem for y
         """
 
-=======
-    def get_objects_in_dectector(self, objects_coords, x_buffer=0., y_buffer=0.):
-        """Returns an array containing the indices of the objects in the detector, and arrays of the x and y pixel
-        coordinates for these objects"""
-
-        wcs = self.wcs
-
->>>>>>> 8c04f89a
         nx = float(self.shape[0])
         ny = float(self.shape[1])
 
         # Get the sky coordinates of the centre pixels in the detector
-<<<<<<< HEAD
         sc_centre_coords = SkyCoord(*self.pix2world(x = np.array((nx + 1) / 2),
                                                     y = np.array((ny + 1) / 2),
                                                     origin = 1), unit = 'deg')
@@ -3311,47 +2725,6 @@
     """Only once, log a warning that the MDB hasn't been loaded and default values will be used.
     """
     logger.warning("MDB is not loaded, so default values will be assumed in calculating a noisemap.")
-=======
-        x_centre, y_centre = nx / 2, ny / 2
-        centre_coords = wcs.pixel_to_world(x_centre, y_centre)
-
-        # now get the sky coords for the 4 corners of the image
-        x_corners = [1, nx, nx, 1]
-        y_corners = [1, 1, ny, ny]
-        corners_coords = wcs.pixel_to_world(x_corners, y_corners)
-
-        # now measure the angular distance between the corners and the image centre, and get the maximum distance (
-        # plus a 5% tolerance) away from the centre
-        corners_distance = corners_coords.separation(centre_coords).deg
-        max_dist = corners_distance.max() * 1.05
-
-        # get the distances of all objects from the centre pixel of the detector
-        all_distances = objects_coords.separation(centre_coords).deg
-
-        # we consider objects only closer to the centre than max_dist as candiates for being in the image
-        candidate_indices = np.where(all_distances <= max_dist)[0]
-
-        # For these candidates, get their sky coords and convert them into pixel coordinates
-        candidate_coords = objects_coords[candidate_indices]
-        x_candidates, y_candidates = wcs.world_to_pixel(candidate_coords)
-
-        # now check if these pixel coordinates are in the image, and construct a list of these "good" objects'
-        # indices and x,y positions
-        indices_confirmed = []
-        x_confirmed = []
-        y_confirmed = []
-        for i in range(len(x_candidates)):
-            x, y = x_candidates[i], y_candidates[i]
-
-            if x >= 1. - x_buffer and x <= nx + x_buffer:
-                if y >= 1. - y_buffer and y <= ny + y_buffer:
-
-                    indices_confirmed.append(candidate_indices[i])
-                    x_confirmed.append(x)
-                    y_confirmed.append(y)
-
-        return np.asarray(indices_confirmed), np.asarray(x_confirmed), np.asarray(y_confirmed)
->>>>>>> 8c04f89a
 
 
 @run_only_once
