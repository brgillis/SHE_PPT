"""
File: she_image.py

Created on: Aug 17, 2017
"""

__updated__ = "2021-06-23"

#
# Copyright (C) 2012-2020 Euclid Science Ground Segment
#
# This library is free software; you can redistribute it and/or modify it under the terms of the GNU Lesser General
# Public License as published by the Free Software Foundation; either version 3.0 of the License, or (at your option)
# any later version.
#
# This library is distributed in the hope that it will be useful, but WITHOUT ANY WARRANTY; without even the implied
# warranty of MERCHANTABILITY or FITNESS FOR A PARTICULAR PURPOSE. See the GNU Lesser General Public License for more
# details.
#
# You should have received a copy of the GNU Lesser General Public License along with this library; if not, write to
# the Free Software Foundation, Inc., 51 Franklin Street, Fifth Floor, Boston, MA 02110-1301 USA
#

# Avoid non-trivial "from" imports (as explicit is better than implicit)

from copy import deepcopy
from functools import lru_cache
import os
import weakref

from EL_PythonUtils.utilities import run_only_once
import astropy.io.fits
import astropy.wcs
import fitsio
import galsim

import numpy as np

from . import logging
from . import magic_values as mv
from . import mdb
from .mask import (as_bool, is_masked_bad,
                   is_masked_suspect_or_bad, masked_off_image)

DETECTOR_SHAPE = (4096, 4136)
DEFAULT_STAMP_SIZE = 384

allowed_int_dtypes = (
    np.int8, np.int16, np.int32, np.uint8, np.uint16, np.uint32)

logger = logging.getLogger(__name__)

ATTR_CONVERSIONS = {"data": "data",
                    "noisemap": "noisemap",
                    "mask": "mask",
                    "bkg": "background_map",
                    "wgt": "weight_map",
                    "seg": "segmentation_map", }


@lru_cache(maxsize=50)
def _get_fits_handle(filename):
    f = fitsio.FITS(filename)
    return f


@lru_cache(maxsize=50)
def _get_hdu_handle(filename, hdu_i):
    h = _get_fits_handle(filename)[hdu_i]
    return h


@lru_cache(maxsize=2000)
def _read_stamp(xmin, ymin, xmax, ymax, filename, hdu_i):
    out = _get_hdu_handle(filename, hdu_i)[ymin:ymax, xmin:xmax].transpose()
    return out

# We need new-style classes for properties, hence inherit from object
<<<<<<< HEAD
class SHEImage():
=======


class SHEImage(object):
>>>>>>> 4f9d5c0c
    """ Structure to hold an image together with a mask, a noisemap, and a header (for metadata).

        The structure can be written into a FITS file, and stamps can be extracted.
        The properties .data, .mask, .noisemap and .header are meant to be accessed directly:
          - .data is a numpy array
          - .mask is a numpy array
          - .noisemap is a numpy array
          - .segmentation_map is a numpy array
          - .header is an astropy.io.fits.Header object
              (for an intro to those, see http://docs.astropy.org/en/stable/io/fits/#working-with-fits-headers )

        Note that the shape (and size) of data, mask and noisemap cannot be modified once the object exists, as such a
        change would probably not be wanted. If you really want to change the size of a SHEImage, make a new object.

        Parameters
        ----------
        data : np.ndarray<float>
            A 2D array, with indices [x,y], consistent with DS9 and SExtractor orientation conventions
        mask : np.ndarray<np.int32>
            A 2D array of the same shape as data
        noisemap : np.ndarray<float>
            A 2D array of the same shape as data
        segmentation_map : np.ndarray<np.int32>
            A 2D array of the same shape as data
        background_map : np.ndarray<float>
            A 2D array of the same shape as data
        weight_map : np.ndarray<float>
            A 2D array of the same shape as data
        header : astropy.io.fits.Header
            Leaving None creates an empty header.
        offset : tuple<float,float>
            x, y offsets
        wcs : astropy.wcs.WCS object
            An astropy WCS for this image
        parent_frame_stack : SHE_PPT.she_frame_stack.SHEFrameStack
            Reference to the parent SHEFrameStack, if it exists; None otherwise
        parent_frame : SHE_PPT.parent_frame.SHEFrameStack
            Reference to the parent SHEFrame, if it exists; None otherwise
        parent_image_stack : SHE_PPT.parent_image_stack.SHEImageStack
            Reference to the parent SHEImageStack, if it exists; None otherwise
    """

    # Parent references
    _parent_frame_stack = None
    _parent_frame = None
    _parent_image_stack = None
    _parent_image = None

    # Images
    _data = None
    _mask = None
    _noisemap = None
    _segmentation_map = None
    _background_map = None
    _weight_map = None

    # Other public values
    _header = None
    _offset = (0, 0)
    _wcs = None
    _shape = None

    # Private values
    _images_loaded = True

    def __init__(self,
                 data,
                 mask=None,
                 noisemap=None,
                 segmentation_map=None,
                 background_map=None,
                 weight_map=None,
                 header=None,
                 offset=None,
                 wcs=None,
                 parent_frame_stack=None,
                 parent_frame=None,
                 parent_image_stack=None,
                 parent_image=None):
        """ Initialiser for a SHEImage object

            Parameters
            ----------
            data : np.ndarray<float>
                A 2D array, with indices [x,y], consistent with DS9 and SExtractor orientation conventions
            mask : np.ndarray<np.int32>
                A 2D array of the same shape as data
            noisemap : np.ndarray<float>
                A 2D array of the same shape as data
            segmentation_map : np.ndarray<np.int32>
                A 2D array of the same shape as data
            background_map : np.ndarray<float>
                A 2D array of the same shape as data
            weight_map : np.ndarray<float>
                A 2D array of the same shape as data
            header : astropy.io.fits.Header
                Leaving None creates an empty header.
            offset : tuple<float,float>
                x, y offsets
            wcs : astropy.wcs.WCS object
                An astropy WCS for this image
            parent_frame_stack : SHE_PPT.she_frame_stack.SHEFrameStack
                Reference to the parent SHEFrameStack, if it exists; None otherwise
            parent_frame : SHE_PPT.parent_frame.SHEFrameStack
                Reference to the parent SHEFrame, if it exists; None otherwise
            parent_image_stack : SHE_PPT.parent_image_stack.SHEImageStack
                Reference to the parent SHEImageStack, if it exists; None otherwise
            parent_image_stack : SHE_PPT.parent_image_stack.SHEImageStack
                Reference to the parent SHEImage, if it exists; None otherwise
        """

        # References to parent objects
        self.parent_frame_stack = parent_frame_stack
        self.parent_frame = parent_frame
        self.parent_image_stack = parent_image_stack
        self.parent_image = parent_image

        # Public values
        self.data = data  # Note the tests done in the setter method
        self.mask = mask

        if self.data is not None and self.mask is None:
            self.add_default_mask()

        self.noisemap = noisemap
        self.segmentation_map = segmentation_map
        self.background_map = background_map
        self.weight_map = weight_map
        self.header = header
        self.offset = offset
        self.wcs = wcs

        # If no WCS is provided, try to set one up from the header
        if self.wcs is None and self.header is not None:
            self.wcs = astropy.wcs.WCS(self.header)

        # Cached values
        self.galsim_wcs = None

        if self.header is None or mv.ccdid_label not in self.header:
            # If no header, assume we're using detector 1-1
            self.det_ix = 1
            self.det_iy = 1
        else:
            self.det_iy = self.header[mv.ccdid_label][0]
            self.det_ix = self.header[mv.ccdid_label][2]

        # logger.debug("Created {}".format(str(self)))

    # We define properties of the SHEImage object, following
    # https://euclid.roe.ac.uk/projects/codeen-users/wiki/User_Cod_Std-pythonstandard-v1-0#PNAMA-020-m-Developer-SHOULD-use-properties-to-protect-the-service-from-the-implementation

    @property
    def parent_frame_stack(self):
        return self._parent_frame_stack()

    @parent_frame_stack.setter
    def parent_frame_stack(self, parent_frame_stack):

        if parent_frame_stack is None:
            self._parent_frame_stack = lambda: None
        else:
            # Use a weak reference so we don't keep the parent alive indefinitely
            self._parent_frame_stack = weakref.ref(parent_frame_stack)

    @parent_frame_stack.deleter
    def parent_frame_stack(self):
        self._parent_frame_stack = lambda: None

    @property
    def parent_frame(self):
        return self._parent_frame()

    @parent_frame.setter
    def parent_frame(self, parent_frame):

        if parent_frame is None:
            self._parent_frame = lambda: None
        else:
            # Use a weak reference so we don't keep the parent alive indefinitely
            self._parent_frame = weakref.ref(parent_frame)

    @parent_frame.deleter
    def parent_frame(self):
        self._parent_frame = lambda: None

    @property
    def parent_image_stack(self):
        return self._parent_image_stack()

    @parent_image_stack.setter
    def parent_image_stack(self, parent_image_stack):

        if parent_image_stack is None:
            self._parent_image_stack = lambda: None
        else:
            # Use a weak reference so we don't keep the parent alive indefinitely
            self._parent_image_stack = weakref.ref(parent_image_stack)

    @parent_image_stack.deleter
    def parent_image_stack(self):
        self._parent_image_stack = lambda: None

    @property
    def parent_image(self):
        return self._parent_image()

    @parent_image.setter
    def parent_image(self, parent_image):

        if parent_image is None:
            self._parent_image = lambda: None
        else:
            # Use a weak reference so we don't keep the parent alive indefinitely
            self._parent_image = weakref.ref(parent_image)

    @parent_image.deleter
    def parent_image(self):
        self._parent_image = lambda: None

    @property
    def data(self):
        """The image array"""
        return self._data

    @data.setter
    def data(self, data_array):

        # If setting data as None, set as a dim-0 array for interface safety
        if data_array is None:
            data_array = np.ndarray((0, 0), dtype=float)

        # We test the dimensionality
        if data_array.ndim != 2:
            raise ValueError("Data array of a SHEImage must have 2 dimensions")
        # We test that the shape is not modified by the setter, if a shape
        # already exists.
        try:
            existing_shape = self.shape
        except AttributeError:
            existing_shape = None
        if existing_shape:
            if data_array.shape != existing_shape:
                raise ValueError("Shape of a SHEImage can not be modified. Current is {}, new data is {}.".format(
                    existing_shape, data_array.shape
                ))
        # And perform the attribution
        self._data = data_array

    @data.deleter
    def data(self):
        del self._data

    @property
    def mask(self):
        """The pixel mask of the image"""
        return self._mask

    @mask.setter
    def mask(self, mask_array):
        if mask_array is None:
            self._mask = None
        else:
            if mask_array.ndim != 2:
                raise ValueError("The mask array must have 2 dimensions")
            if mask_array.shape != self._data.shape:
                raise ValueError(
                    "The mask array must have the same size as the data {}".format(self._data.shape))
            # Quietly ignore if byte order is the only difference
            if not mask_array.dtype.newbyteorder('<') in allowed_int_dtypes:
                logger.warning(
                    "Received mask array of type '%s'. Attempting safe casting to np.int32.",mask_array.dtype)
                try:
                    mask_array = mask_array.astype(np.int32, casting='safe')
                except:
                    raise ValueError(
                        "The mask array must be of integer type (it is {})".format(mask_array.dtype))
            self._mask = mask_array

    @mask.deleter
    def mask(self):
        del self._mask

    @property
    def boolmask(self):
        """A boolean summary of the mask, cannot be set, only get"""
        if self.mask is None:
            return None
        return self.mask.astype(np.bool)

    @property
    def noisemap(self):
        """A noisemap of the image"""
        return self._noisemap

    @noisemap.setter
    def noisemap(self, noisemap_array):
        if noisemap_array is None:
            self._noisemap = None
        else:
            if noisemap_array.ndim != 2:
                raise ValueError("The noisemap array must have 2 dimensions")
            if noisemap_array.shape != self._data.shape:
                raise ValueError(
                    "The noisemap array must have the same size as its data {}".format(self._data.shape))
            self._noisemap = noisemap_array

    @noisemap.deleter
    def noisemap(self):
        del self._noisemap

    @property
    def segmentation_map(self):
        """The segmentation map of the image"""
        return self._segmentation_map

    @segmentation_map.setter
    def segmentation_map(self, segmentation_map_array):
        if segmentation_map_array is None:
            self._segmentation_map = None
        else:
            if segmentation_map_array.ndim != 2:
                raise ValueError(
                    "The segmentation map array must have 2 dimensions")
            if segmentation_map_array.shape != self._data.shape:
                raise ValueError(
                    "The segmentation map array must have the same size as the data {}".format(self._data.shape))
            if False:  # FIXME
                # Quietly ignore if byte order is the only difference
                if not segmentation_map_array.dtype.newbyteorder('<') in allowed_int_dtypes:
                    logger.warning("Received segmentation map array of type %s. "
                                   "Attempting safe casting to seg_dtype.",
                                   segmentation_map_array.dtype)
                    try:
                        segmentation_map_array = segmentation_map_array.astype(
                            np.int32, casting='safe')
                    except:
                        raise ValueError("The segmentation array must be of np.int32 type (it is {})".format(
                            segmentation_map_array.dtype))
            self._segmentation_map = segmentation_map_array

    @segmentation_map.deleter
    def segmentation_map(self):
        del self._segmentation_map

    @property
    def background_map(self):
        """A background map of the image"""
        return self._background_map

    @background_map.setter
    def background_map(self, background_map_array):
        if background_map_array is None:
            self._background_map = None
        else:
            if background_map_array.ndim != 2:
                raise ValueError(
                    "The background map array must have 2 dimensions")
            if background_map_array.shape != self._data.shape:
                raise ValueError(
                    "The background map array must have the same size as its data {}".format(self._data.shape))
            self._background_map = background_map_array

    @background_map.deleter
    def background_map(self):
        del self._background_map

    @property
    def weight_map(self):
        """A weight map of the image"""
        return self._weight_map

    @weight_map.setter
    def weight_map(self, weight_map_array):
        if weight_map_array is None:
            self._weight_map = None
        else:
            if weight_map_array.ndim != 2:
                raise ValueError(
                    "The weight map array must have 2 dimensions")
            if weight_map_array.shape != self._data.shape:
                raise ValueError(
                    "The weight map array must have the same size as its data {}".format(self._data.shape))
            self._weight_map = weight_map_array

    @weight_map.deleter
    def weight_map(self):
        del self._weight_map

    @property
    def header(self):
        """An astropy.io.fits.Header to contain metadata"""
        return self._header

    @header.setter
    def header(self, header_object):
        """Setter for the header of this image. Note that since the offset is stored in the header,
           it's always deepcopied when set to avoid surprisingly changing the input.
        """
        if header_object is None:
            self._header = None
        else:
            # Not very pythonic, but I suggest this to
            if isinstance(header_object, astropy.io.fits.Header):
                # to avoid misuse, which could lead to problems when writing
                # FITS files.
                self._header = header_object
            else:
                raise ValueError("The header must be an astropy.io.fits.Header instance")


    @header.deleter
    def header(self):
        del self._header
        if hasattr(self, "_galsim_wcs"):
            self._galsim_wcs = None

    @property
    def offset(self):
        """A [x_offset, y_offset] numpy array with 2 values, tracking the offset of extracted stamps
        """
        return self._offset

    @offset.setter
    def offset(self, offset_tuple):
        """Convenience setter of the offset values, which are stored in the header

        We only set these header values if the offset_tuple is not None.
        """
        if offset_tuple is None:
            self._offset = np.array([0., 0.], dtype=float)
        else:
            if len(offset_tuple) != 2:
                raise ValueError("A SHEImage.offset must have 2 items")
            self._offset = np.array(offset_tuple, dtype=float)

    @property
    # Just a shortcut, defined as a property in case we need to change
    # implementation later
    def wcs(self):
        """The WCS of the images"""
        return self._wcs

    @wcs.setter
    def wcs(self, wcs):
        """Convenience setter of the WCS.
        """
        if not (isinstance(wcs, astropy.wcs.WCS) or (wcs is None)):
            raise TypeError("wcs must be of type astropy.wcs.WCS")
        self._wcs = wcs

        # Unload the galsim wcs
        self._galsim_wcs = None

    @wcs.deleter
    def wcs(self):
        del self._wcs
        if hasattr(self, "_galsim_wcs"):
            self._galsim_wcs = None

    @property
    def galsim_wcs(self):
        """Get a GalSim-style WCS, which has some functions that astropy's lacks"""

        # If not already loaded, load it
        if self._galsim_wcs is None:
            # Load from the header if possible
            if self.wcs is not None:
                self._galsim_wcs = galsim.wcs.readFromFitsHeader(self.wcs.to_header())[0]
            elif self.header is not None and len(self.header) > 0:
                self._galsim_wcs = galsim.wcs.readFromFitsHeader(self.header)[0]
            else:
                raise ValueError("SHEImage must have a WCS set up or a WCS in its header in order to get a GalSim WCS.")

        return self._galsim_wcs

    @galsim_wcs.setter
    def galsim_wcs(self, galsim_wcs):
        """Convenience setter of the GalSim WCS.
        """
        if not (isinstance(galsim_wcs, galsim.wcs.BaseWCS) or (galsim_wcs is None)):
            raise TypeError("wcs must be of type galsim.wcs.BaseWCS")
        self._galsim_wcs = galsim_wcs

    @galsim_wcs.deleter
    def galsim_wcs(self):
        del self._galsim_wcs

    @property
    # Just a shortcut, also to stress that all arrays (data, mask, noisemap)
    # have the same shape.
    def shape(self):
        """The shape of the image, equivalent to self.data.shape"""
        if self._images_loaded:
            return self.data.shape
        elif self._shape is not None:
            return self._shape
        else:
            # Failsafe to hardcoded shape
            return DETECTOR_SHAPE

    def __str__(self):
        """A short string with size information and the percentage of masked pixels"""

        shape_str = "{}x{}".format(self.shape[0], self.shape[1])
        str_list = [shape_str]

        if self.mask is not None:
            mask_str = "{}% masked".format(
                100.0 * float(np.sum(self.boolmask)) / float(np.size(self.data)))
            str_list.append(mask_str)

        offset_str = "offset [{}, {}]".format(*self.offset)
        str_list.append(offset_str)

        return "SHEImage(" + ", ".join(str_list) + ")"

    def __eq__(self, rhs):
        """Equality test for SHEImage class.
        """

        def neq(lhs, rhs):
            try:
                return bool(lhs != rhs)
            except ValueError:
                return (lhs != rhs).any()

        if neq(self.data, rhs.data):
            return False
        if neq(self.mask, rhs.mask):
            return False
        if neq(self.noisemap, rhs.noisemap):
            return False
        if neq(self.background_map, rhs.background_map):
            return False
        if neq(self.segmentation_map, rhs.segmentation_map):
            return False
        if neq(self.weight_map, rhs.weight_map):
            return False
        if neq(self.header, rhs.header):
            return False
        if neq(self.offset, rhs.offset):
            return False
        if neq(self.wcs, rhs.wcs):
            try:
                if neq(self.wcs.to_header(), rhs.wcs.to_header()):
                    return False
            except AttributeError:
                # In this case, only one is None, so return False
                return False

        return True

    def get_object_mask(self, seg_id, mask_suspect=False, mask_unassigned=False):
        """Get a mask for pixels that are either bad (and optionally suspect)
        or don't belong to an object with a given ID.

        Arguments
        ---------
        seg_id: int
            Segmentation map ID of the object for which to generate a mask
        mask_suspect: bool
            If True, suspect pixels will also be masked True.
        mask_unassigned: bool
            If True, pixels which are not assigned to any object will also be
            masked True.

        Return
        ------
        object_mask: np.ndarray<bool>
            Mask for the desired object. Values of True correspond to masked
            pixels (bad(/suspect) or don't belong to this object).
        """
        # Raise an exception if the mask or segmentation map is None
        if self.mask is None:
            raise ValueError("Cannot get an object mask when mask is None")
        if self.segmentation_map is None:
            raise ValueError("Cannot get an object mask when segmentation_map is None")

        # First get the boolean version of the mask for suspect/bad pixels
        if mask_suspect:
            pixel_mask = as_bool(is_masked_suspect_or_bad(self.mask))
        else:
            pixel_mask = as_bool(is_masked_bad(self.mask))

        # Now get mask for other objects
        other_mask = (self.segmentation_map != seg_id)
        if not mask_unassigned:
            other_mask = np.logical_and(
                other_mask, (self.segmentation_map != mv.segmap_unassigned_value))

        # Combine and return the masks
        object_mask = np.logical_or(pixel_mask, other_mask)

        return object_mask

    def write_to_fits(self, filepath, overwrite=False, data_only=False, **kwargs):
        """Writes the image to disk, in form of a multi-extension FITS cube.

        The data is written in the primary HDU, the mask in the extension 'MASK' and the
        noisemap in the extensions 'NOISEMAP'.
        All the attributes of this image object are (should be ?) saved into the FITS file.

        Technical note: the function "transposes" all the arrays written into the FITS file, so that the arrays will
        get shown by DS9 using the convention that the pixel with index [0,0] is bottom left.

        Args:
            filepath: where the FITS file should be written
            overwrite: if True, overwrites any existing file.
            data_only: if True, will only write the data image.
        """

        # Set up a fits header with the wcs
        if self.wcs is not None:
            wcs_header = self.wcs.to_header()
            full_header = deepcopy(self.header)
            for label in wcs_header:
                # Overwrite any coming from the WCS
                full_header[label] = (wcs_header[label], wcs_header.comments[label])
        elif self.header is None:
            # An empty header
            full_header = astropy.io.fits.Header()
        else:
            full_header = deepcopy(self.header)

        # Add offset data to the header
        full_header["SHEIOFX"] = self.offset[0]
        full_header["SHEIOFY"] = self.offset[1]

        # Note that we transpose the numpy arrays, so to have the same pixel
        # convention as DS9 and SExtractor.
        datahdu = astropy.io.fits.PrimaryHDU(
            self.data.transpose(), header=full_header)

        hdulist = astropy.io.fits.HDUList([datahdu])

        if not data_only:

            if self.mask is not None:
                maskhdu = astropy.io.fits.ImageHDU(
                    data=self.mask.transpose(), name="MASK")
                hdulist.append(maskhdu)
            if self.noisemap is not None:
                noisemaphdu = astropy.io.fits.ImageHDU(
                    data=self.noisemap.transpose(), name="NOISEMAP")
                hdulist.append(noisemaphdu)
            if self.segmentation_map is not None:
                segmaphdu = astropy.io.fits.ImageHDU(
                    data=self.segmentation_map.transpose(), name="SEGMAP")
                hdulist.append(segmaphdu)
            if self.background_map is not None:
                bkgmaphdu = astropy.io.fits.ImageHDU(
                    data=self.background_map.transpose(), name="BKGMAP")
                hdulist.append(bkgmaphdu)
            if self.weight_map is not None:
                wgtmaphdu = astropy.io.fits.ImageHDU(
                    data=self.weight_map.transpose(), name="WGTMAP")
                hdulist.append(wgtmaphdu)

        if overwrite is True and os.path.exists(filepath):
            logger.debug("The output file exists and will get overwritten")

        hdulist.writeto(filepath, overwrite=overwrite)
        # Note that overwrite is called overwrite in the latest astropy, but
        # backwards compatible.

        logger.debug("Wrote %s to the FITS file %s",str(self), filepath)

    @classmethod
    def read_from_fits(cls,
                       filepath,
                       data_ext='PRIMARY',
                       mask_ext='MASK',
                       noisemap_ext='NOISEMAP',
                       segmentation_map_ext='SEGMAP',
                       background_map_ext='BKGMAP',
                       weight_map_ext='WGTMAP',
                       mask_filepath=None,
                       noisemap_filepath=None,
                       segmentation_map_filepath=None,
                       background_map_filepath=None,
                       weight_map_filepath=None,
                       workdir=".",):
        """Reads an image from a FITS file, such as written by write_to_fits(), and returns it as a SHEImage object.

        This function can be used to read previously saved SHEImage objects (in this case, just give the filepath),
        or to import other "foreign" FITS images (then you'll need the optional keyword arguments).
        When reading from one or several of these foreign files, you can
          - specify a specific HDU to read the mask from, e.g., by setting mask_ext='FLAG'
          - specify a different file to read the mask from, e.g., mask_filepath='mask.fits', mask_ext=0
          - avoid reading-in a mask, by specifying both mask_ext=None and mask_filepath=None
            (results in a default zero mask)
        Idem for the noisemap and the segmap

        Technical note: all the arrays read from FITS get "transposed", so that the array-properties of SHEImage can be
        indexed with [x,y] using the same orientation-convention as DS9 and SExtractor uses, that is,
        [0,0] is bottom left.

        Parameters
        ----------
        filepath: str
            path to the FITS file containing the primary data and header to be read
        data_ext: str
            name or index of the primary HDU, containing the data and the header.
        mask_ext: str
            name or index of the extension HDU containing the mask.
            Set both mask_ext and mask_filepath to None to not read in any mask.
        noisemap_ext: str
            idem, for the noisemap
        segmentation_map_ext: str
            idem, for the segmentation_map
        background_map_ext: str
            idem, for the background_map
        weight_map_ext: str
            idem, for the weight_map
        mask_filepath: str
            a separate filepath to read the mask from.
            If you specify this, also set mask_ext accordingly (at least set it to 0 if the file has only one HDU).
        noisemap_filepath: str
            idem, for the noisemap
        segmentation_map_filepath: str
            idem, for the segmentation_map
        background_map_filepath: str
            idem, for the background_map
        weight_map_filepath: str
            idem, for the weight_map
        workdir: str
            The working directory, where files can be found

        """

        # Reading the primary extension, which also contains the header
        qualified_filepath = os.path.join(workdir, filepath)
        (data, header) = cls._get_specific_hdu_content_from_fits(
            qualified_filepath, ext=data_ext, return_header=True)

        # Set up the WCS before we clean the header
        try:
            wcs = astropy.wcs.WCS(header)
        except KeyError:
            # No WCS information
            wcs = None

        # Removing the mandatory cards (that were automatically added to the
        # header if write_to_fits was used)
        logger.debug("The raw primary header has %d keys",len(list(header.keys())))
        for keyword in ["SIMPLE", "BITPIX", "NAXIS", "NAXIS1", "NAXIS2", "EXTEND"]:
            if keyword in header:
                header.remove(keyword)
        if wcs is not None:
            for keyword in list(wcs.to_header().keys()):
                if keyword in header:
                    header.remove(keyword)

        logger.debug("The cleaned header has %d keys",len(list(header.keys())))

        # Reading the mask
        if mask_filepath is not None:
            qualified_mask_filepath = os.path.join(workdir, mask_filepath)
        else:
            qualified_mask_filepath = None
        mask = cls._get_secondary_data_from_fits(
            qualified_filepath, qualified_mask_filepath, mask_ext)

        # Reading the noisemap
        if noisemap_filepath is not None:
            qualified_noisemap_filepath = os.path.join(
                workdir, noisemap_filepath)
        else:
            qualified_noisemap_filepath = None
        noisemap = cls._get_secondary_data_from_fits(
            qualified_filepath, qualified_noisemap_filepath, noisemap_ext)

        # Reading the segmentation map
        if segmentation_map_filepath is not None:
            qualified_segmentation_map_filepath = os.path.join(
                workdir, segmentation_map_filepath)
        else:
            qualified_segmentation_map_filepath = None
        segmentation_map = cls._get_secondary_data_from_fits(qualified_filepath, qualified_segmentation_map_filepath,
                                                             segmentation_map_ext)

        # Reading the background map
        if background_map_filepath is not None:
            qualified_background_map_filepath = os.path.join(
                workdir, background_map_filepath)
        else:
            qualified_background_map_filepath = None
        background_map = cls._get_secondary_data_from_fits(qualified_filepath, qualified_background_map_filepath,
                                                           background_map_ext)
        # Reading the weight map
        if weight_map_filepath is not None:
            qualified_weight_map_filepath = os.path.join(
                workdir, weight_map_filepath)
        else:
            qualified_weight_map_filepath = None
            weight_map = cls._get_secondary_data_from_fits(qualified_filepath, qualified_weight_map_filepath,
                                                           weight_map_ext)

        # Getting the offset from the header
        if not "SHEIOFX" in header and "SHEIOFY" in header:
            offset = np.array([0., 0.])
        else:
            offset = np.array([header["SHEIOFX"], header["SHEIOFY"]])
            header.remove("SHEIOFX")
            header.remove("SHEIOFY")

        # Building and returning the new object
        newimg = SHEImage(data=data, mask=mask, noisemap=noisemap, segmentation_map=segmentation_map,
                          background_map=background_map, weight_map=weight_map,
                          header=header, offset=offset, wcs=wcs)

        logger.info("Read %s from the file '%s'",str(newimg), filepath)
        return newimg

    @classmethod
    def _get_secondary_data_from_fits(cls, primary_filepath, special_filepath, ext):
        """Private helper for getting mask or noisemap, defining the logic of the related keyword arguments

        This function might return None, if both special_filepath and ext are None, or if the extension doesn't
        exist in the file.
        """

        outarray = None

        if special_filepath is None:
            filepath = primary_filepath
        else:
            filepath = special_filepath

        try:
            outarray = cls._get_specific_hdu_content_from_fits(filepath, ext=ext)
        except KeyError:
            logger.debug("Extension %s not found in fits file %s",str(ext),filepath)
            return None

        return outarray

    @classmethod
    def _get_specific_hdu_content_from_fits(cls, filepath, ext=None, return_header=False):
        """Private helper to handle access to particular extensions of a FITS file

        This function either returns something not-None, or raises an exception.
        Note that this function also takes care of transposing the data.
        """

        logger.debug("Reading from file '%s'...",filepath)

        hdulist = astropy.io.fits.open(filepath)
        nhdu = len(hdulist)

        if ext is None:
            # Warn the user, as the situation is not clear
            if nhdu > 1:
                logger.warning(
                    "File '%s' has several HDUs, but no extension was specified! Using primary HDU.",
                    filepath)
            ext = "PRIMARY"

        logger.debug("Accessing extension '%s' out of %d available HDUs...",ext, nhdu)
        data = hdulist[ext].data.transpose()
        if not data.ndim == 2:
            raise ValueError("Primary HDU must contain a 2D image")
        header = hdulist[ext].header

        hdulist.close()

        if return_header:
            return data, header
        return data

    def __easy_image_extraction(self,xmin,xmax,ymin,ymax,new_header,new_offset):
        # We are fully within the image
        #Note for debug string formatting: self.shape is a tuple so needs two %d's
        logger.debug("Extracting stamp [%d:%d,%d:%d] within image of shape (%d,%d)",
                xmin, xmax, ymin, ymax, self.shape)

        if self.mask is None:
            new_mask = None
        else:
            new_mask = self.mask[xmin:xmax, ymin:ymax]

        if self.noisemap is None:
            new_noisemap = None
        else:
            new_noisemap = self.noisemap[xmin:xmax, ymin:ymax]

        if self.segmentation_map is None:
            new_segmentation_map = None
        else:
            new_segmentation_map = self.segmentation_map[xmin:xmax, ymin:ymax]

        if self.background_map is None:
            new_background_map = None
        else:
            new_background_map = self.background_map[xmin:xmax, ymin:ymax]

        if self.weight_map is None:
            new_weight_map = None
        else:
            new_weight_map = self.weight_map[xmin:xmax, ymin:ymax]

        newimg = SHEImage(
            data=self.data[xmin:xmax, ymin:ymax],
            mask=new_mask,
            noisemap=new_noisemap,
            segmentation_map=new_segmentation_map,
            background_map=new_background_map,
            weight_map=new_weight_map,
            header=new_header,
            offset=new_offset,
            wcs=self.wcs,
            parent_image=self,
        )

        return newimg

    def __difficult_image_extraction(self,xmin,xmax,ymin,ymax,new_header,new_offset,width,height):
        #Note for debug string formatting: self.shape is a tuple so needs two %d's
        logger.debug("Extracting stamp [%d:%d,%d:%d] not entirely within image of shape (%d,%d)",
                xmin, xmax, ymin, ymax, self.shape)

        # One solution would be to pad the image and extract, but that would need a lot of memory.
        # So instead we go for the more explicit bound computations.

        # Compute the bounds of the overlapping part of the stamp in the
        # original image
        overlap_xmin = max(xmin, 0)
        overlap_ymin = max(ymin, 0)
        overlap_xmax = min(xmax, self.shape[0])
        overlap_ymax = min(ymax, self.shape[1])
        overlap_width = overlap_xmax - overlap_xmin
        overlap_height = overlap_ymax - overlap_ymin
        overlap_slice = (
            slice(overlap_xmin, overlap_xmax), slice(overlap_ymin, overlap_ymax))
        logger.debug("overlap_slice: {}".format(overlap_slice))

        # Compute the bounds of this same overlapping part in the new stamp
        # The indexes of the stamp are simply shifted with respect to those
        # of the original image by (xmin, ymin)
        overlap_xmin_stamp = overlap_xmin - xmin
        overlap_xmax_stamp = overlap_xmax - xmin
        overlap_ymin_stamp = overlap_ymin - ymin
        overlap_ymax_stamp = overlap_ymax - ymin
        overlap_slice_stamp = (slice(overlap_xmin_stamp, overlap_xmax_stamp), slice(
            overlap_ymin_stamp, overlap_ymax_stamp))

        # We first create new stamps, and we will later fill part of them
        # with slices of the original.
        data_stamp = np.zeros((width, height), dtype=self.data.dtype)

        # Always create a mask stamp if partially off-image
        mask_stamp = np.ones((width, height), dtype=np.int32) * masked_off_image

        if self.noisemap is None:
            noisemap_stamp = None
        else:
            noisemap_stamp = np.zeros((width, height), dtype=self.noisemap.dtype)

        if self.segmentation_map is None:
            segmentation_map_stamp = None
        else:
            segmentation_map_stamp = np.ones(
                (width, height), dtype=self.segmentation_map.dtype) * mv.segmap_unassigned_value

        if self.background_map is None:
            background_map_stamp = None
        else:
            background_map_stamp = np.zeros((width, height), dtype=self.background_map.dtype)

        if self.weight_map is None:
            weight_map_stamp = None
        else:
            weight_map_stamp = np.zeros((width, height), dtype=self.weight_map.dtype)

        # Fill the stamp arrays:
        # If there is any overlap
        if (overlap_width > 0) and (overlap_height > 0):
            data_stamp[overlap_slice_stamp] = self.data[overlap_slice]
            if self.mask is not None:
                mask_stamp[overlap_slice_stamp] = self.mask[overlap_slice]
            else:
                mask_stamp[overlap_slice_stamp] = 0
            if self.noisemap is not None:
                noisemap_stamp[overlap_slice_stamp] = self.noisemap[overlap_slice]
            if self.segmentation_map is not None:
                segmentation_map_stamp[overlap_slice_stamp] = self.segmentation_map[overlap_slice]
            if self.background_map is not None:
                background_map_stamp[overlap_slice_stamp] = self.background_map[overlap_slice]
            if self.weight_map is not None:
                weight_map_stamp[overlap_slice_stamp] = self.weight_map[overlap_slice]

        # Create the new object
        newimg = SHEImage(
            data=data_stamp,
            mask=mask_stamp,
            noisemap=noisemap_stamp,
            segmentation_map=segmentation_map_stamp,
            background_map=background_map_stamp,
            weight_map=weight_map_stamp,
            header=new_header,
            offset=new_offset,
            wcs=self.wcs,
            parent_image=self,
        )

        if overlap_width == 0 and overlap_height == 0:
            logger.warning("The extracted stamp is entirely outside of the image bounds!")

        return newimg

    def _extract_attr_stamp(self, xmin, ymin, xmax, ymax, attr, filename, hdu_i):
        if (xmax - xmin) <= 0 or (ymax - ymin) <= 0:
            return None
        a = getattr(self, ATTR_CONVERSIONS[attr])
        if a is not None and a.shape[0] > 0 and a.shape[1] > 0:
            out = a[xmin:xmax, ymin:ymax]
        elif filename is not None and hdu_i is not None:
            out = _read_stamp(xmin, ymin, xmax, ymax, filename, hdu_i)
        else:
            out = None
        return out

    def extract_stamp(self, x, y, width=DEFAULT_STAMP_SIZE, height=None, indexconv="numpy", keep_header=False,
                      none_if_out_of_bounds=False, force_all_properties=False,
                      data_filename=None,
                      data_hdu=None,
                      noisemap_filename=None,
                      noisemap_hdu=None,
                      mask_filename=None,
                      mask_hdu=None,
                      bkg_filename=None,
                      bkg_hdu=None,
                      wgt_filename=None,
                      wgt_hdu=None,
                      seg_filename=None,
                      seg_hdu=None):
        """Extracts a stamp and returns it as a new None (using views of numpy arrays, i.e., without making a copy)

        The extracted stamp is centered on the given (x,y) coordinates and has shape (width, height).
        To define this center, two alternative indexing-conventions are implemented, which differ by a small shift:
            - "numpy" follows the natural indexing of numpy arrays extended to floating-point axes.
                The bottom-left pixel spreads from (x,y) = (0.0, 0.0) to (1.0,1.0).
                Therefore, this pixel is centered on (0.5, 0.5), and you would
                use extract_stamp(x=0.5, y=0.5, w=1) to extract this pixel.
                Note the difference to the usual numpy integer array indexing, where this pixel would be a[0,0]
            - "sextractor" follows the convention from SExtractor and (identically) DS9, where the bottom-left pixel
                spreads from (0.5, 0.5) to (1.5, 1.5), and is therefore centered on (1.0, 1.0).

        Bottom line: if SExtractor told you that there is a galaxy at a certain position, you can use this position
        directly to extract a statistically-well-centered stamp as long as you set indexconv="sextractor".

        The stamp can be partially (or even completely) outside of the image. Pixels of the stamp outside of the image
        will be set to zero, and masked.


        Parameters
        ----------
        x : float
            x pixel coordinate on which to center the stamp.
        y : float
            idem for y
        width : int
            the width of the stamp to extract
        height : int
            the height. If left to None, a square stamp (width x width) will get extracted.
        indexconv : {"numpy", "sextractor"}
            Selects the indexing convention to use to interpret the position (x,y). See text above.
        keep_header : bool
            Set this to True if you want the stamp to get the header of the original image.
            By default (False), the stamp gets an empty header.
        none_if_out_of_bounds : bool
            Set this to True if you want this method to return None if the stamp is entirely out of bounds of the
            image. By default, this is set to False, which means it will instead return an entirely masked image in
            that case.
        force_all_properties : bool
            Set this to True if you want to ensure that all properties of the stamp exist, even if they don't for
            the parent. This will fill them in with default values.

        Return
        ------
        SHEImage

        """

        # Should we extract a square stamp?
        if height is None:
            height = width

        # Checking stamp size
        width = int(round(width))
        height = int(round(height))
        if width < 1 or height < 1:
            raise ValueError("Stamp height and width must at least be 1")

        # Dealing with the indexing conventions
        indexconv_defs = {"numpy": 0.0, "sextractor": 0.5}
        if indexconv not in list(indexconv_defs.keys()):
            raise ValueError(
                "Argument indexconv must be among {}".format(list(indexconv_defs.keys())))

        # Identifying the numpy stamp boundaries
        xmin = int(round(x - width / 2.0 - indexconv_defs[indexconv]))
        ymin = int(round(y - height / 2.0 - indexconv_defs[indexconv]))
        xmax = xmin + width
        ymax = ymin + height

        # If we're returning None if out of bounds, check now so we can exit
        # early
        if none_if_out_of_bounds and((xmax < 0) or (xmin >= self.shape[0]) or
                                     (ymax < 0) or (ymin >= self.shape[1])):
            return None

        # And the header:
        if keep_header:
            new_header = self.header
        else:
            new_header = None

        # And defining the offset property of the stamp, taking into account
        # any current offset.
        new_offset = self.offset + np.array([xmin, ymin])

        # If these bounds are fully within the image range, the extraction is
        # easy.
        if xmin >= 0 and xmax < self.shape[0] and ymin >= 0 and ymax < self.shape[1]:
<<<<<<< HEAD
            newimg=self.__easy_image_extraction(xmin,xmax,ymin,ymax,new_header,new_offset)

        else:
            newimg=self.__difficult_image_extraction(xmin,xmax,ymin,ymax,new_header,new_offset,
                                                     width,height)

=======
            # We are fully within ghe image
            logger.debug("Extracting stamp [{}:{},{}:{}] fully within image of shape {}".format(
                xmin, xmax, ymin, ymax, self.shape))

            attr_stamps = {}
            for attr, filename, hdu_i in (("data", data_filename, data_hdu),
                                          ("noisemap", noisemap_filename, noisemap_hdu),
                                          ("mask", mask_filename, mask_hdu),
                                          ("bkg", bkg_filename, bkg_hdu),
                                          ("wgt", wgt_filename, wgt_hdu),
                                          ("seg", seg_filename, seg_hdu),):

                attr_stamps[attr] = self._extract_attr_stamp(xmin, ymin, xmax, ymax, attr, filename, hdu_i)

            newimg = SHEImage(
                data=attr_stamps["data"],
                mask=attr_stamps["mask"],
                noisemap=attr_stamps["noisemap"],
                segmentation_map=attr_stamps["seg"],
                background_map=attr_stamps["bkg"],
                weight_map=attr_stamps["wgt"],
                header=new_header,
                offset=new_offset,
                wcs=self.wcs,
                parent_image=self,
            )

        else:
            logger.debug("Extracting stamp [{}:{},{}:{}] not entirely within image of shape {}".format(
                xmin, xmax, ymin, ymax, self.shape))

            # One solution would be to pad the image and extract, but that would need a lot of memory.
            # So instead we go for the more explicit bound computations.

            # Compute the bounds of the overlapping part of the stamp in the
            # original image
            overlap_xmin = max(xmin, 0)
            overlap_ymin = max(ymin, 0)
            overlap_xmax = min(xmax, self.shape[0])
            overlap_ymax = min(ymax, self.shape[1])
            overlap_width = overlap_xmax - overlap_xmin
            overlap_height = overlap_ymax - overlap_ymin
            overlap_slice = (
                slice(overlap_xmin, overlap_xmax), slice(overlap_ymin, overlap_ymax))
            logger.debug("overlap_slice: {}".format(overlap_slice))

            # Compute the bounds of this same overlapping part in the new stamp
            # The indexes of the stamp are simply shifted with respect to those
            # of the orinigal image by (xmin, ymin)
            overlap_xmin_stamp = overlap_xmin - xmin
            overlap_xmax_stamp = overlap_xmax - xmin
            overlap_ymin_stamp = overlap_ymin - ymin
            overlap_ymax_stamp = overlap_ymax - ymin
            overlap_slice_stamp = (slice(overlap_xmin_stamp, overlap_xmax_stamp), slice(
                overlap_ymin_stamp, overlap_ymax_stamp))

            # We first create new stamps, and we will later fill part of them
            # with slices of the original.
            if self.data is None and data_filename is None:
                data_stamp = None
            else:
                data_stamp = np.zeros((width, height), dtype=self.data.dtype)

            if self.mask is None and mask_filename is None:
                mask_stamp = None
            else:
                mask_stamp = np.ones((width, height), dtype=np.int32) * masked_off_image

            if self.noisemap is None and noisemap_filename is None:
                noisemap_stamp = None
            else:
                noisemap_stamp = np.zeros((width, height), dtype=np.float32)

            if self.segmentation_map is None and seg_filename is None:
                segmentation_map_stamp = None
            else:
                segmentation_map_stamp = np.ones(
                    (width, height), dtype=np.int64) * mv.segmap_unassigned_value

            if self.background_map is None and bkg_filename is None:
                background_map_stamp = None
            else:
                background_map_stamp = np.zeros((width, height), dtype=np.float32)

            if self.weight_map is None and wgt_filename is None:
                weight_map_stamp = None
            else:
                weight_map_stamp = np.zeros((width, height), dtype=np.float32)

            # Read in the overlap data
            attr_stamps = {}
            for attr, filename, hdu_i in (("data", data_filename, data_hdu),
                                          ("noisemap", noisemap_filename, noisemap_hdu),
                                          ("mask", mask_filename, mask_hdu),
                                          ("bkg", bkg_filename, bkg_hdu),
                                          ("wgt", wgt_filename, wgt_hdu),
                                          ("seg", seg_filename, seg_hdu),):

                attr_stamps[attr] = self._extract_attr_stamp(overlap_xmin,
                                                             overlap_ymin,
                                                             overlap_xmax,
                                                             overlap_ymax,
                                                             attr,
                                                             filename,
                                                             hdu_i)

            # Fill the stamp arrays:
            # If there is any overlap
            if (overlap_width > 0) and (overlap_height > 0):
                if attr_stamps["data"] is not None:
                    data_stamp[overlap_slice_stamp] = attr_stamps["data"]
                if attr_stamps["mask"] is not None:
                    mask_stamp[overlap_slice_stamp] = attr_stamps["mask"]
                if attr_stamps["noisemap"] is not None:
                    noisemap_stamp[overlap_slice_stamp] = attr_stamps["noisemap"]
                if attr_stamps["seg"] is not None:
                    segmentation_map_stamp[overlap_slice_stamp] = attr_stamps["seg"]
                if attr_stamps["bkg"] is not None:
                    background_map_stamp[overlap_slice_stamp] = attr_stamps["bkg"]
                if attr_stamps["wgt"] is not None:
                    weight_map_stamp[overlap_slice_stamp] = attr_stamps["wgt"]

            # Create the new object
            newimg = SHEImage(
                data=data_stamp,
                mask=mask_stamp,
                noisemap=noisemap_stamp,
                segmentation_map=segmentation_map_stamp,
                background_map=background_map_stamp,
                weight_map=weight_map_stamp,
                header=new_header,
                offset=new_offset,
                wcs=self.wcs,
                parent_image=self,
            )

            if overlap_width == 0 and overlap_height == 0:
                logger.warning("The extracted stamp is entirely outside of the image bounds!")
>>>>>>> 4f9d5c0c

        assert newimg.shape == (width, height)

        # If we're forcing all properties, add defaults now
        if force_all_properties:
            newimg.add_default_mask(force=False)
            newimg.add_default_noisemap(force=False)
            newimg.add_default_segmentation_map(force=False)
            newimg.add_default_background_map(force=False)
            newimg.add_default_weight_map(force=False)
            newimg.add_default_header(force=False)
            newimg.add_default_wcs(force=False)

        return newimg

    def add_default_mask(self, force=False):
        """Adds a default mask to this object (all unmasked). If force=True, will overwrite an existing mask.
        """

        if self.mask is not None:
            if force is True:
                logger.debug("Overwriting existing mask with default.")
            else:
                logger.debug("Not overwriting existing mask with default.")
                return

        self.mask = np.zeros_like(self.data, dtype=np.int32)

        return

    def add_default_noisemap(self, force=False, suppress_warnings=False):
        """Adds a default noisemap to this object (all 0.). If force=True, will overwrite an existing noisemap.
        """

        if self.noisemap is not None:
            if force is True:
                logger.debug("Overwriting existing noisemap with default.")
            else:
                logger.debug("Not overwriting existing noisemap with default.")
                return

        # Try to calculate the noisemap

        # Get the gain and read_noise from the MDB if possible
        try:
            gain = mdb.get_gain(suppress_warnings=suppress_warnings)
            read_noise = mdb.get_read_noise(suppress_warnings=suppress_warnings)
        except RuntimeError as e:
            if "mdb module must be initialised with MDB xml object before use." not in str(e):
                raise
            warn_mdb_not_loaded()
            # Use default values for gain and read_noise
            gain = 3.1
            read_noise = 4.5

        # Start by setting to the read noise level
        self.noisemap = read_noise / gain * np.ones_like(self.data, dtype=float)

        # Check if we have a background map
        if self.background_map is not None:
            self.noisemap += np.sqrt(self.background_map / gain)

        return

    def add_default_segmentation_map(self, force=False):
        """Adds a default segmentation_map to this object (all unassigned). If force=True, will overwrite an existing
        segmentation_map.
        """

        if self.segmentation_map is not None:
            if force is True:
                logger.debug("Overwriting existing segmentation_map with default.")
            else:
                logger.debug("Not overwriting existing segmentation_map with default.")
                return

        self.segmentation_map = mv.segmap_unassigned_value * np.ones_like(self.data, dtype=np.int32)

        return

    def add_default_background_map(self, force=False):
        """Adds a default background_map to this object (all 0.). If force=True, will overwrite an existing
        background_map.
        """

        if self.background_map is not None:
            if force is True:
                logger.debug("Overwriting existing background_map with default.")
            else:
                logger.debug("Not overwriting existing background_map with default.")
                return

        self.background_map = np.zeros_like(self.data, dtype=float)

        return

    def add_default_weight_map(self, force=False):
        """Adds a default weight_map to this object (all 0.). If force=True, will overwrite an existing
        weight_map.
        """

        if self.weight_map is not None:
            if force is True:
                logger.debug("Overwriting existing weight_map with default.")
            else:
                logger.debug("Not overwriting existing weight_map with default.")
                return

        self.weight_map = np.ones_like(self.data, dtype=float)

        return

    def add_default_header(self, force=False):
        """Adds a default header to this object (only required values). If force=True, will overwrite an existing
        header.
        """

        if self.header is not None:
            if force is True:
                logger.debug("Overwriting existing header with default.")
            else:
                logger.debug("Not overwriting existing header with default.")
                return

        self.header = astropy.io.fits.Header()

        return

    def add_default_wcs(self, force=False):
        """Adds a default wcs to this object (pixel scale 1.0). If force=True, will overwrite an existing wcs.
        """

        if self.wcs is not None:
            if force is True:
                logger.debug("Overwriting existing wcs with default.")
            else:
                logger.debug("Not overwriting existing wcs with default.")
                return

        self.wcs = astropy.wcs.WCS(astropy.io.fits.Header())

        return

    def pix2world(self, x, y, origin=0):
        """Converts x and y pixel coordinates to ra and dec world coordinates.

        Parameters
        ----------
        x : float
            x pixel coordinate
        y : float
            idem for y
        origin : int
            Coordinate in the upper left corner of the image.
            In FITS and Fortran standards, this is 1.
            In Numpy and C standards this is 0.
            (from astropy.wcs)

        Raises
        ------
        AttributeError : if this object does not have a wcs set up

        Returns
        -------
        ra : float (in degrees)
        dec : float (in degrees)

        """

        if self.wcs is None:
            raise AttributeError(
                "pix2world called by SHEImage object that doesn't have a WCS set up.")

        # Correct for offset if applicable
        if self.offset is not None:
            x = x + self.offset[0]
            y = y + self.offset[1]

        ra, dec = self.wcs.all_pix2world(x, y, origin)

        # If input was scalars, output scalars
        if (not hasattr(x, '__len__')) and (not hasattr(y, '__len__')):
            ra = float(ra)
            dec = float(dec)

        return ra, dec

    def world2pix(self, ra, dec, origin=0):
        """Converts ra and dec world coordinates to x and y pixel coordinates

        Parameters
        ----------
        ra : float
            Right Ascension (RA) world coordinate in degrees
        dec : float
            Declination (Dec) world coordinate in degrees
        origin : int
            Coordinate in the upper left corner of the image.
            In FITS and Fortran standards, this is 1.
            In Numpy and C standards this is 0.
            (from astropy.wcs)

        Raises
        ------
        AttributeError
            This object does not have a wcs set up

        Returns
        -------
        x : float
        y : float

        """

        if self.wcs is None:
            raise AttributeError(
                "world2pix called by SHEImage object that doesn't have a WCS set up.")

        x, y = self.wcs.all_world2pix(ra, dec, origin)

        # Correct for offset if applicable
        if self.offset is not None:
            x = x - self.offset[0]
            y = y - self.offset[1]

        # If input was scalars, output scalars
        if (not hasattr(ra, '__len__')) and (not hasattr(dec, '__len__')):
            x = float(x)
            y = float(y)

        return x, y

    def get_pix2world_transformation(self, x=None, y=None, dx=0.1, dy=0.1, spatial_ra=False, origin=0, norm=False):
        """Gets the local transformation matrix between pixel and world (ra/dec) coordinates at the specified location.

        Parameters
        ----------
        x : float
            x pixel coordinate. If not provided, will use centre of image
        y : float
            idem for y
        dx : float
            Differential x step to use in calculating transformation matrix. Default 0.1 pixels
        dy : float
            idem for y
        spatial_ra : bool
            If True, will give a matrix for (-ra*cos(dec),dec) co-ordinates instead of (ra,dec) (default False)
        origin : int
            Coordinate in the upper left corner of the image.
            In FITS and Fortran standards, this is 1.
            In Numpy and C standards this is 0.
            (from astropy.wcs)
        norm : bool
            If True, will divide the result by the determinant, resulting in the area-free
            transformation (default False)

        Raises
        ------
        AttributeError
            This object does not have a wcs set up
        ValueError
            dx or dy is 0

        Returns
        -------
        pix2world_transformation : np.array
            Transformation matrix in the format [[  dra/dx ,  dra/dy ],
                                                 [ ddec/dx , ddec/dy ]]

        """

        if (dx == 0) or (dy == 0):
            raise ValueError("Differentials dx and dy must not be zero.")

        # If x or y isn't provided, use the centre of the image
        if x is None:
            x = (self.shape[0] - 1) / 2.
        if y is None:
            y = (self.shape[1] - 1) / 2.

        # Correct for offset if applicable
        if self.offset is not None:
            x = x + self.offset[0]
            y = y + self.offset[1]

        # We'll calculate the transformation empirically by using small steps
        # in x and y
        ra_0, dec_0 = self.pix2world(x, y, origin=origin)
        ra_px, dec_px = self.pix2world(x + dx, y, origin=origin)
        ra_py, dec_py = self.pix2world(x, y + dy, origin=origin)

        if spatial_ra:
            ra_scale = -np.cos(dec_0 * np.pi / 180)
        else:
            ra_scale = 1

        d_ra_x = ra_scale * (ra_px - ra_0) / dx
        d_dec_x = (dec_px - dec_0) / dx

        d_ra_y = ra_scale * (ra_py - ra_0) / dy
        d_dec_y = (dec_py - dec_0) / dy

        pix2world_transformation = np.array([[d_ra_x, d_ra_y],
                                             [d_dec_x, d_dec_y]])

        if norm:
            det = np.linalg.det(pix2world_transformation)
            pix2world_transformation /= np.sqrt(np.sign(det) * det)

        return pix2world_transformation

    def get_world2pix_transformation(self, ra=None, dec=None, dra=0.01 / 3600, ddec=0.01 / 3600, spatial_ra=False,
                                     origin=0, norm=False):
        """Gets the local transformation matrix between world (ra/dec) and pixel coordinates at the specified location.

        Parameters
        ----------
        ra : float
            Right Ascension (RA) world coordinate in degrees. If both this and dec are None, will default to centre of
            image
        dec : float
            Declination (Dec) world coordinate in degrees. If both this and ra are None, will default to centre of
            image
        dra : float
            Differential ra step in degrees to use in calculating transformation matrix. Default 0.01 arcsec
        ddec : float
            idem for dec
        spatial_ra : bool
            If True, will give a matrix for (-ra*cos(dec),dec) co-ordinates instead of (ra,dec) (default False)
        origin : int
            Unused for this method; left in to prevent user surprise
        norm : bool
            If True, will divide the result by the determinant, resulting in the area-free transformation
            (default False)

        Raises
        ------
        AttributeError
            This object does not have a wcs set up
        ValueError
            dra or ddec is 0

        Returns
        -------
        world2pix_transformation : np.array
            Transformation matrix in the format [[ dx/dra , dx/ddec ],
                                                 [ dy/dra , dy/ddec ]]

        """

        if (dra == 0) or (ddec == 0):
            raise ValueError("Differentials dra and ddec must not be zero.")

        if ra is None and dec is None:
            x = (self.shape[0] - 1) / 2.
            y = (self.shape[1] - 1) / 2.

            ra, dec = self.pix2world(x, y, origin=0)
        elif (ra is None) != (dec is None):
            raise ValueError("In get_world2pix_transformation, either both ra and dec must be specified or both " +
                             "must be None/unspecified.")

        if spatial_ra:
            ra_scale = -np.cos(dec * np.pi / 180)
        else:
            ra_scale = 1

        # We'll calculate the transformation empirically by using small steps
        # in x and y
        x_0, y_0 = self.world2pix(ra, dec)
        x_pra, y_pra = self.world2pix(ra + dra, dec)
        x_pdec, y_pdec = self.world2pix(ra, dec + ddec)

        d_x_ra = (x_pra - x_0) / (dra * ra_scale)
        d_y_ra = (y_pra - y_0) / (dra * ra_scale)

        d_x_dec = (x_pdec - x_0) / ddec
        d_y_dec = (y_pdec - y_0) / ddec

        world2pix_transformation = np.array([[d_x_ra, d_x_dec],
                                             [d_y_ra, d_y_dec]])

        if norm:
            det = np.linalg.det(world2pix_transformation)
            world2pix_transformation /= np.sqrt(np.sign(det) * det)

        return world2pix_transformation

    def get_pix2world_rotation(self, x, y, dx=0.1, dy=0.1, origin=0):
        """Gets the local rotation matrix between pixel and world (ra/dec) coordinates at the specified location.
        Note that this doesn't provide the full transformation since it lacks scaling and shearing terms.

        Parameters
        ----------
        x : float
            x pixel coordinate
        y : float
            idem for y
        dx : float
            Differential x step to use in calculating rotation matrix. Default 0.1 pixels
        dy : float
            idem for y
        origin : int
            Coordinate in the upper left corner of the image.
            In FITS and Fortran standards, this is 1.
            In Numpy and C standards this is 0.
            (from astropy.wcs)

        Raises
        ------
        AttributeError
            This object does not have a wcs set up
        ValueError
            dx or dy is 0

        Returns
        -------
        pix2world_rotation : np.array
            Transformation matrix in the format [[ cos(theta) , -sin(theta) ],
                                                 [ sin(theta) ,  cos(theta) ]]
            Note that due to the method of calculation, the matrix may differ very slightly from an ideal
            rotation matrix.
        """

        # dx and dy are checked in get_pix2world_transformation, so no need to check here
        # It also handles the addition of the offset to x and y

        pix2world_transformation = self.get_pix2world_transformation(
            x, y, dx, dy, spatial_ra=True, origin=origin)

        u, _, vh = np.linalg.svd(pix2world_transformation)

        pix2world_rotation = vh @ u

        return pix2world_rotation

    def get_world2pix_rotation(self, ra, dec, dra=0.01 / 3600, ddec=0.01 / 3600, origin=0):
        """Gets the local rotation matrix between world (ra/dec) and pixel coordinates at the specified location.
        Note that this doesn't provide the full transformation since it lacks scaling and shearing terms.

        Parameters
        ----------
        ra : float
            Right Ascension (RA) world coordinate in degrees
        dec : float
            Declination (Dec) world coordinate in degrees
        dra : float
            Differential ra step in degrees to use in calculating transformation matrix. Default 0.01 arcsec
        ddec : float
            idem for dec
        origin : int
            Unused for this method; left in to prevent user surprise

        Raises
        ------
        AttributeError
            This object does not have a wcs set up
        ValueError
            dra or ddec is 0

        Returns
        -------
        world2pix_rotation : np.array
            Transformation matrix in the format [[ cos(theta) , -sin(theta) ],
                                                 [ sin(theta) ,  cos(theta) ]]
            Note that due to the method of calculation, the matrix may differ very slightly from an ideal
            rotation matrix.

        """

        # dx and dy are checked in get_pix2world_transformation, so no need to
        # check here

        world2pix_transformation = self.get_world2pix_transformation(
            ra, dec, dra, ddec, spatial_ra=True)

        u, _, vh = np.linalg.svd(world2pix_transformation)

        world2pix_rotation = vh @ u

        return world2pix_rotation

    def get_pix2world_decomposition(self, x=None, y=None):
        """Gets the local WCS decomposition between image (x/y) and world (ra/dec) coordinates at the specified
        location.

        Parameters
        ----------
        x : float
            x pixel coordinate. If None, will use centre
        y : float
            idem for y

        Raises
        ------
        AttributeError
            This object does not have a wcs set up

        Returns
        -------
        (scale, shear, theta, flip)
        scale : float
            Scale factor of the decomposition
        shear : galsim.Shear
        theta : galsim.Angle
        flip : bool

        Note 1: Since shear and rotation are noncommutative, the rotation operation must be applied before shear.

        Note 2: If testing against a galsim.wcs.ShearWCS class, note that the shear defined as input to that class
          is the world-to-pixel shear, while the scale is the pixel-to-world scale, which can lead to some confusion
          if decomposed.

        """

        # If x or y isn't provided, use the centre of the image
        if x is None:
            x = (self.shape[0] - 1) / 2.
        if y is None:
            y = (self.shape[1] - 1) / 2.

        # Correct for offset if applicable
        if self.offset is not None:
            x = x + self.offset[0]
            y = y + self.offset[1]

        local_wcs = self.galsim_wcs.jacobian(image_pos=galsim.PositionD(x, y))

        # We need to use the inverse of the local wcs to get the pix2world decomposition
        return local_wcs.getDecomposition()

    def get_world2pix_decomposition(self, ra=None, dec=None):
        """Gets the local WCS decomposition between world (ra/dec) and pixel coordinates at the specified location.

        Parameters
        ----------
        ra : float
            Right Ascension (RA) world coordinate in degrees
        dec : float
            Declination (Dec) world coordinate in degrees
        If both ra and dec are None, will use the centre of the image

        Raises
        ------
        AttributeError
            This object does not have a wcs set up

        Returns
        -------
        (scale, shear, theta, flip)
        scale : float
            Scale factor of the decomposition
        shear : galsim.Shear
        theta : galsim.Angle
        flip : bool

        Note 1: Since shear and rotation are noncommutative, the rotation operation must be applied before shear.

        Note 2: If testing against a galsim.wcs.ShearWCS class, note that the shear defined as input to that class
          is the world-to-pixel shear, while the scale is the pixel-to-world scale, which can lead to some confusion
          if decomposed.

        """

        if ra is None and dec is None:
            x = (self.shape[0] - 1) / 2.
            y = (self.shape[1] - 1) / 2.

            ra, dec = self.pix2world(x, y, origin=0)
        elif (ra is None) != (dec is None):
            raise ValueError("In get_world2pix_transformation, either both ra and dec must be specified or both " +
                             "must be None/unspecified.")

        try:
            if isinstance(self.galsim_wcs, galsim.wcs.CelestialWCS):
                world_pos = galsim.CelestialCoord(ra * galsim.degrees, dec * galsim.degrees)
            else:
                world_pos = galsim.PositionD(ra, dec)

            local_wcs = self.galsim_wcs.jacobian(world_pos=world_pos)
        except ValueError as e:
            if "WCS does not have longitude type" not in str(e):
                raise
            if len(self.header) > 0:

                # If we hit this bug, read the WCS directly from the header

                warn_galsim_wcs_bug_workaround()

                self._galsim_wcs = galsim.wcs.readFromFitsHeader(self.header)[0]

                if self.galsim_wcs.isPixelScale() and np.isclose(self.galsim_wcs.scale, 1.0):

                    # Don't have the information in this stamp's header - check for a parent image
                    if self.parent_image is not None:
                        self._galsim_wcs = galsim.wcs.readFromFitsHeader(self.parent_image.header)[0]
                        if self.galsim_wcs.isPixelScale() and np.isclose(self.galsim_wcs.scale, 1.0):
                            raise ValueError("Galsim WCS seems to not have been loaded correctly.")
                    else:
                        raise ValueError("Galsim WCS seems to not have been loaded correctly.")

                if isinstance(self.galsim_wcs, galsim.wcs.CelestialWCS):
                    world_pos = galsim.CelestialCoord(ra * galsim.degrees, dec * galsim.degrees)
                else:
                    world_pos = galsim.PositionD(ra, dec)

                local_wcs = self.galsim_wcs.jacobian(world_pos=world_pos)

        return local_wcs.inverse().getDecomposition()

    def estimate_pix2world_rotation_angle(self, x, y, dx, dy, origin=0):
        """Estimates the local rotation angle between pixel and world (-ra/dec) coordinates at the specified location.
        Note that due to distortion in the transformation, this method is inaccurate and depends on the choice of dx
        and dy; get_pix2world_rotation should be used instead to provide the rotation matrix. This method is retained
        to aid testing of that method.

        Parameters
        ----------
        x : float
            x pixel coordinate
        y : float
            idem for y
        dx : float
            Differential x step to use in calculating transformation matrix
        dy : float
            idem for y
        origin : int
            Coordinate in the upper left corner of the image.
            In FITS and Fortran standards, this is 1.
            In Numpy and C standards this is 0.
            (from astropy.wcs)

        Note: dx and dy are required here since, due to distortion in the transformation, we can't assume the
        rotation angle will be independent of them.

        Raises
        ------
        AttributeError
            This object does not have a wcs set up
        ValueError
            dx and dy are 0, or dec is too close to pole

        Returns
        -------
        rotation_angle : float
            Rotation angle from pixel coords to world coords in radians

        """

        # Correct for offset if applicable
        if self.offset is not None:
            x = x + self.offset[0]
            y = y + self.offset[1]

        if (dx == 0) and (dy == 0):
            raise ValueError("Differentials dx and dy must not both be zero.")

        # We'll calculate the transformation empirically by using small steps
        # in x and y
        ra_0, dec_0 = self.pix2world(x, y, origin=origin)
        ra_1, dec_1 = self.pix2world(x + dx, y + dy, origin=origin)

        cosdec = np.cos(dec_0 * np.pi / 180)

        if cosdec <= 0.01:
            raise ValueError("Dec too close to pole for accurate calculation.")

        dra = -(ra_1 - ra_0)
        ddec = (dec_1 - dec_0)

        xy_angle = np.arctan2(dx, dy)
        radec_angle = np.arctan2(dra * cosdec, ddec)

        rotation_angle = radec_angle - xy_angle

        return rotation_angle

    def estimate_world2pix_rotation_angle(self, ra, dec, dra=0.01 / 3600, ddec=0.01 / 3600, origin=0):
        """Gets the local rotation angle between world (-ra/dec) and pixel coordinates at the specified location.
        Note that due to distortion in the transformation, this method is inaccurate and depends on the choice of dra
        and ddec; get_world2pix_rotation should be used instead to provide the rotation matrix. This method is retained
        to aid testing of that method.

        Parameters
        ----------
        ra : float
            Right Ascension (RA) world coordinate in degrees
        dec : float
            Declination (Dec) world coordinate in degrees
        dra : float
            Differential ra step in degrees to use in calculating transformation matrix
        ddec : float
            idem for dec

        Note: dra and ddec are required here since, due to distortion in the transformation, we can't assume the
        rotation angle will be independent of them.

        Raises
        ------
        AttributeError
            This object does not have a wcs set up
        ValueError
            dra and ddec are 0, or dec is too close to pole

        Returns
        -------
        rotation_angle : float
            Rotation angle from world coords to pixel coords in radians

        """

        if (dra == 0) and (ddec == 0):
            raise ValueError("Differentials dx and dy must not both be zero.")

        cosdec = np.cos(dec * np.pi / 180)

        if cosdec <= 0.01:
            raise ValueError("Dec too close to pole for accurate calculation.")

        # We'll calculate the transformation empirically by using small steps
        # in x and y
        x_0, y_0 = self.world2pix(ra, dec)
        x_1, y_1 = self.world2pix(ra - dra, dec + ddec)

        dx = (x_1 - x_0)
        dy = (y_1 - y_0)

        xy_angle = np.arctan2(dx, dy)
        radec_angle = np.arctan2(dra * cosdec, ddec)

        rotation_angle = xy_angle - radec_angle

        return rotation_angle


@run_only_once
def warn_mdb_not_loaded():
    logger.warning("MDB is not loaded, so default values will be assumed in calculating a noisemap.")


@run_only_once
def warn_galsim_wcs_bug_workaround():
    logger.warning("Hit bug with GalSim WCS. Applying workaround.")<|MERGE_RESOLUTION|>--- conflicted
+++ resolved
@@ -76,13 +76,7 @@
     return out
 
 # We need new-style classes for properties, hence inherit from object
-<<<<<<< HEAD
 class SHEImage():
-=======
-
-
-class SHEImage(object):
->>>>>>> 4f9d5c0c
     """ Structure to hold an image together with a mask, a noisemap, and a header (for metadata).
 
         The structure can be written into a FITS file, and stamps can be extracted.
@@ -1209,14 +1203,6 @@
         # If these bounds are fully within the image range, the extraction is
         # easy.
         if xmin >= 0 and xmax < self.shape[0] and ymin >= 0 and ymax < self.shape[1]:
-<<<<<<< HEAD
-            newimg=self.__easy_image_extraction(xmin,xmax,ymin,ymax,new_header,new_offset)
-
-        else:
-            newimg=self.__difficult_image_extraction(xmin,xmax,ymin,ymax,new_header,new_offset,
-                                                     width,height)
-
-=======
             # We are fully within ghe image
             logger.debug("Extracting stamp [{}:{},{}:{}] fully within image of shape {}".format(
                 xmin, xmax, ymin, ymax, self.shape))
@@ -1355,7 +1341,6 @@
 
             if overlap_width == 0 and overlap_height == 0:
                 logger.warning("The extracted stamp is entirely outside of the image bounds!")
->>>>>>> 4f9d5c0c
 
         assert newimg.shape == (width, height)
 
