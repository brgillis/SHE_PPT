""" @file pipeline_utility.py

    Created 9 Aug 2018

    Misc. utility functions for the pipeline.
"""

__updated__ = "2021-06-16"

# Copyright (C) 2012-2020 Euclid Science Ground Segment
#
# This library is free software; you can redistribute it and/or modify it under the terms of the GNU Lesser General
# Public License as published by the Free Software Foundation; either version 3.0 of the License, or (at your option)
# any later version.
#
# This library is distributed in the hope that it will be useful, but WITHOUT ANY WARRANTY; without even the implied
# warranty of MERCHANTABILITY or FITNESS FOR A PARTICULAR PURPOSE. See the GNU Lesser General Public License for more
# details.
#
# You should have received a copy of the GNU Lesser General Public License along with this library; if not, write to
# the Free Software Foundation, Inc., 51 Franklin Street, Fifth Floor, Boston, MA 02110-1301 USA

import json.decoder
import os
from pickle import UnpicklingError
from shutil import copyfile
from typing import Any, Dict, Tuple, Union
from xml.sax._exceptions import SAXParseException

from . import magic_values as mv
from .file_io import read_xml_product, read_listfile, find_file
from .logging import getLogger
from .utility import AllowedEnum, is_any_type_of_none


# Derived class for ConfigKeys, to allow more precise type-checking
class ConfigKeys(AllowedEnum):
    pass


# Task names for Analysis pipeline
PIPELINE_HEAD = "SHE_Pipeline_"
REMAP_HEAD = "SHE_MER_RemapMosaic_"
OBJECT_ID_SPLIT_HEAD = "SHE_CTE_ObjectIdSplit_"
SUBOBJECT_ID_SPLIT_HEAD = "SHE_CTE_SubObjectIdSplit_"
PSF_HEAD = "SHE_PSFToolkit_"
ESTIMATE_SHEAR_HEAD = "SHE_CTE_EstimateShear_"
SHEAR_ESTIMATES_MERGE_HEAD = "SHE_CTE_ShearEstimatesMerge_"
CTI_GAL_VALIDATION_HEAD = "SHE_Validation_ValidateCTIGal_"


class AnalysisConfigKeys(ConfigKeys):
    """ An Enum of all allowed keys for the SHE analysis pipelines.
    """

    # Pipeline-wide options

    PIP_PROFILE = PIPELINE_HEAD + "profile"

    # Placeholder options

    PIP_PLACEHOLDER_0 = PIPELINE_HEAD + "placeholder_0"
    PIP_PLACEHOLDER_1 = PIPELINE_HEAD + "placeholder_1"
    PIP_PLACEHOLDER_2 = PIPELINE_HEAD + "placeholder_2"
    PIP_PLACEHOLDER_3 = PIPELINE_HEAD + "placeholder_3"
    PIP_PLACEHOLDER_4 = PIPELINE_HEAD + "placeholder_4"
    PIP_PLACEHOLDER_5 = PIPELINE_HEAD + "placeholder_5"
    PIP_PLACEHOLDER_6 = PIPELINE_HEAD + "placeholder_6"
    PIP_PLACEHOLDER_7 = PIPELINE_HEAD + "placeholder_7"
    PIP_PLACEHOLDER_8 = PIPELINE_HEAD + "placeholder_8"
    PIP_PLACEHOLDER_9 = PIPELINE_HEAD + "placeholder_9"

    # Options for SHE_MER_RemapMosaic

    REMAP_NUM_THREADS_EXP = REMAP_HEAD + "num_threads_exposures"
    REMAP_NUM_SWARP_THREADS_EXP = REMAP_HEAD + "num_swarp_threads_exposures"
    REMAP_NUM_THREADS_STACK = REMAP_HEAD + "num_threads_stack"
    REMAP_NUM_SWARP_THREADS_STACK = REMAP_HEAD + "num_swarp_threads_stack"
    REMAP_STAGGER = REMAP_HEAD + "stagger_per_thread"

    # Options for SHE_PSFToolkit_ModelPSFs

    PSF_WV_SAMPLES = PSF_HEAD + "wv_samples"
    PSF_ROTATION = PSF_HEAD + "psf_rotation"
    PSF_FITTING_MODE = PSF_HEAD + "fitting_mode"
    PSF_WAVEFRONT_SIZE = PSF_HEAD + "wavefront_size"
    PSF_OVERSAMPLING_FACTOR = PSF_HEAD + "oversampling_factor"
    PSF_WAVEFRONT_SAMPLING_METHOD = PSF_HEAD + "wavefront_sampling_method"
    PSF_FFT_ALGORITHM = PSF_HEAD + "fft_algorithm"
    PSF_FFT_PROCESSES = PSF_HEAD + "fft_processes"
    PSF_FFT_MEM_MANAGEMENT = PSF_HEAD + "fft_mem_management"
    PSF_OUTPUT_PIXEL_SIZE = PSF_HEAD + "output_pixel_size"
    PSF_OUTPUT_PSF_SIZE = PSF_HEAD + "output_psf_size"
    PSF_DEFAULT_PSF_MODEL = PSF_HEAD + "default_psf_model"
    PSF_PIXEL_SHIFT_X = PSF_HEAD + "pixel_shift_x"
    PSF_PIXEL_SHIFT_Y = PSF_HEAD + "pixel_shift_y"
    PSF_ZERNIKE_MODE_SKIP = PSF_HEAD + "zernike_mode_skip"
    PSF_ZERNIKE_MODE_COUNT = PSF_HEAD + "zernike_mode_count"
    PSF_INTERPOLATE_ZERNIKE = PSF_HEAD + "interpolate_zernike"
    PSF_EXTRAPOLATE_DISTORTION_FOV = PSF_HEAD + "extrapolate_distortion_fov"
    PSF_PUPIL_TELESCOPE_GEOMETRY = PSF_HEAD + "pupil_telescope_geometry"
    PSF_PUPIL_AMPLITUDE_ANTIALIAS = PSF_HEAD + "pupil_amplitude_antialias"
    PSF_PUPIL_AMPLITUDE_SHIFT = PSF_HEAD + "pupil_amplitude_shift"
    PSF_NIEMI_EFFECT_SWITCH = PSF_HEAD + "niemi_effect_switch"
    PSF_AOCS_EFFECT_SWITCH = PSF_HEAD + "aocs_effect_switch"
    PSF_PIXELRESPONSE_EFFECT_SWITCH = PSF_HEAD + "pixelresponse_effect_switch"
    PSF_AOCS_TIME_SERIES_FILE = PSF_HEAD + "aocs_time_series_file"
    PSF_BANDPASS_START = PSF_HEAD + "bandpass_start"
    PSF_BANDPASS_END = PSF_HEAD + "bandpass_end"
    PSF_BANDPASS_FULL_STEP = PSF_HEAD + "bandpass_full_step"
    PSF_RESAMPLING_RESPONSE_CONSERVE_FLUX = PSF_HEAD + "resampling_response_conserve_flux"
    PSF_BINNED_RESPONSE_INTERPOLATION_METHOD = PSF_HEAD + "binned_response_interpolation_method"
    PSF_WAVELENGTH_RANGE_START = PSF_HEAD + "wavelength_range_start"
    PSF_WAVELENGTH_RANGE_END = PSF_HEAD + "wavelength_range_end"
    PSF_CACHE_INTERPOLATED_PSF_CUBE = PSF_HEAD + "cache_interpolated_psf_cube"
    PSF_EXPOSURE_TIME = PSF_HEAD + "exposure_time"
    PSF_TELESCOPE_MODEL_PATH = PSF_HEAD + "telescope_model_path"
    PSF_TELESCOPE_MODEL_NOMINAL_FILE = PSF_HEAD + "telescope_model_nominal_file"
    PSF_PICKLES_DATA_PATH = PSF_HEAD + "pickles_data_path"
    PSF_COUNTS_PATH = PSF_HEAD + "counts_path"
    PSF_TELESCOPE_MODEL = PSF_HEAD + "telescope_model"
    PSF_RAYFILE_PATH = PSF_HEAD + "rayfile_path"
    PSF_VERBOSE = PSF_HEAD + "verbose"
    PSF_USERWARNINGS = PSF_HEAD + "userWarnings"
    PSF_TIME_MONO = PSF_HEAD + "time_mono"
    PSF_TIME_EXPAND = PSF_HEAD + "time_expand"
    PSF_WAVEFRONT_PAD_AMOUNT = PSF_HEAD + "wavefront_pad_amount"
    PSF_WAVEFRONT_CORRECTION = PSF_HEAD + "wavefront_correction"
    PSF_MIN_FLUX_VIS_APER = PSF_HEAD + "min_flux_vis_aper"
    PSF_MAX_FLUX_VIS_APER = PSF_HEAD + "max_flux_vis_aper"
    PSF_MIN_POINT_LIKE_PROB = PSF_HEAD + "min_point_like_prob"
    PSF_OUTPUT_FIXED_PSF = PSF_HEAD + "output_fixed_psf"
    PSF_FIT_THREADS = PSF_HEAD + "fit_threads"
    PSF_MODEL_THREADS = PSF_HEAD + "model_threads"
    PSF_PASS_IN_MEMORY = PSF_HEAD + "pass_in_memory"
    PSF_DEFAULT_FIELD_PARAMS = PSF_HEAD + "use_default_field_params"
    PSF_NUM_STARS = PSF_HEAD + "number_of_stars"
    PSF_USE_EXPOSURES = PSF_HEAD + "use_exposures"
    PSF_USE_DETECTORS = PSF_HEAD + "use_detectors"
    PSF_NUM_PARAMETERS_TO_FIT = PSF_HEAD + "num_parameters_to_fit"
    PSF_MAX_FIT_ITERATIONS = PSF_HEAD + "max_fit_iterations"
    PSF_DET_TO_FIT = PSF_HEAD + "det_to_fit"
    # Options for SHE_CTE_ObjectIdSplit

    OID_BATCH_SIZE = OBJECT_ID_SPLIT_HEAD + "batch_size"
    OID_MAX_BATCHES = OBJECT_ID_SPLIT_HEAD + "max_batches"
    OID_IDS = OBJECT_ID_SPLIT_HEAD + "ids"

    # Options for SHE_CTE_SubObjectIdSplit

    SOID_BATCH_SIZE = SUBOBJECT_ID_SPLIT_HEAD + "batch_size"
    SOID_MAX_BATCHES = SUBOBJECT_ID_SPLIT_HEAD + "max_batches"
    sOID_IDS = SUBOBJECT_ID_SPLIT_HEAD + "ids"

    # Options for SHE_CTE_EstimateShear

    ES_METHODS = ESTIMATE_SHEAR_HEAD + "methods"
    ES_CHAINS_METHOD = ESTIMATE_SHEAR_HEAD + "chains_method"
    ES_FAST_MODE = ESTIMATE_SHEAR_HEAD + "fast_mode"
    ES_MEMMAP_IMAGES = ESTIMATE_SHEAR_HEAD + "memmap_images"

    # Options for SHE_CTE_ShearEstimatesMerge

    SEM_NUM_THREADS = SHEAR_ESTIMATES_MERGE_HEAD + "number_threads"

    # Options for SHE_Validation_ValidateCTIGal

    CGV_SLOPE_FAIL_SIGMA = CTI_GAL_VALIDATION_HEAD + "slope_fail_sigma"
    CGV_INTERCEPT_FAIL_SIGMA = CTI_GAL_VALIDATION_HEAD + "intercept_fail_sigma"
    CGV_FAIL_SIGMA_SCALING = CTI_GAL_VALIDATION_HEAD + "fail_sigma_scaling"

    CGV_SNR_BIN_LIMITS = CTI_GAL_VALIDATION_HEAD + "snr_bin_limits"
    CGV_BG_BIN_LIMITS = CTI_GAL_VALIDATION_HEAD + "bg_bin_limits"
    CGV_COLOUR_BIN_LIMITS = CTI_GAL_VALIDATION_HEAD + "colour_bin_limits"
    CGV_SIZE_BIN_LIMITS = CTI_GAL_VALIDATION_HEAD + "size_bin_limits"


# Task names for Reconciliation pipeline
RECONCILE_MEASUREMENTS_HEAD = "SHE_CTE_ReconcileMeasurements_"


class ReconciliationConfigKeys(ConfigKeys):
    """ An Enum of all allowed keys for the SHE reconciliation pipeline.
    """

    # Options for SHE_CTE_CleanupBiasMeasurement

    REC_METHOD = RECONCILE_MEASUREMENTS_HEAD + "method"
    CHAINS_REC_METHOD = RECONCILE_MEASUREMENTS_HEAD + "chains_method"

# Task names for Calibration pipeline


CLEANUP_BIAS_MEASUREMENTS_HEAD = "SHE_CTE_CleanupBiasMeasurement_"
MEASURE_BIAS_HEAD = "SHE_CTE_MeasureBias_"
MEASURE_STATISTICS_HEAD = "SHE_CTE_MeasureStatistics_"


class CalibrationConfigKeys(ConfigKeys):
    """ An Enum of all allowed keys for the SHE calibration pipelines.
    """

    # Options for SHE_CTE_CleanupBiasMeasurement

    CBM_CLEANUP = CLEANUP_BIAS_MEASUREMENTS_HEAD + "cleanup"

    # Options for SHE_CTE_EstimateShear - copy these from the other enum

    ES_METHODS = AnalysisConfigKeys.ES_METHODS.value
    ES_CHAINS_METHOD = AnalysisConfigKeys.ES_CHAINS_METHOD.value

    # Options for SHE_CTE_MeasureBias

    MB_ARCHIVE_DIR = MEASURE_BIAS_HEAD + "archive_dir"
    MB_NUM_THREADS = MEASURE_BIAS_HEAD + "number_threads"
    MB_WEBDAV_ARCHIVE = MEASURE_BIAS_HEAD + "webdav_archive"
    MB_WEBDAV_DIR = MEASURE_BIAS_HEAD + "webdav_dir"

    # Options for SHE_CTE_MeasureStatistics

    MS_ARCHIVE_DIR = MEASURE_STATISTICS_HEAD + "archive_dir"
    MS_WEBDAV_ARCHIVE = MEASURE_STATISTICS_HEAD + "webdav_archive"
    MS_WEBDAV_DIR = MEASURE_STATISTICS_HEAD + "webdav_dir"


def archive_product(product_filename, archive_dir, workdir):
    """ Copies an already-written data product to an archive directory.

        Parameters
        ----------
        product_filename : string
            The (unqualified) name of the product to copy
        archive_dir : string
            The root of the archive directory (note, the most-specific part of the workdir path (normally "workspace")
            will be added after this to keep separate runs from conflicting).
        workdir : string
            The working directory for this task

    """

    logger = getLogger(mv.logger_name)

    # Start by figuring out the subdirectory to store it in, based off of the workdir we're using
    subdir = os.path.split(workdir)[1]
    full_archive_dir = os.path.join(archive_dir, subdir)

    # The filename will likely also contain a subdir, so figure that out
    product_subpath = os.path.split(product_filename)[0]

    # Make the directory to store it in
    full_archive_subdir = os.path.join(full_archive_dir, product_subpath)
    full_archive_datadir = os.path.join(full_archive_dir, "data")
    if not os.path.exists(full_archive_subdir):
        os.makedirs(full_archive_subdir)
    if not os.path.exists(full_archive_datadir):
        os.makedirs(full_archive_datadir)

    # Copy the file to the archive
    qualified_filename = os.path.join(workdir, product_filename)
    qualified_archive_product_filename = os.path.join(full_archive_dir, product_filename)
    copyfile(qualified_filename, qualified_archive_product_filename)

    # Copy any files it points to to the archive as well
    try:
        p = read_xml_product(qualified_filename)

        # Remove all files this points to
        if hasattr(p, "get_all_filenames"):
            data_filenames = p.get_all_filenames()
            for data_filename in data_filenames:
                if data_filename is not None and data_filename != "default_filename.fits" and data_filename != "":
                    qualified_data_filename = os.path.join(workdir, data_filename)
                    qualified_archive_data_filename = os.path.join(full_archive_dir, data_filename)

                    # The filename will likely also contain a subdir, so figure that out
                    full_archive_data_subpath = os.path.split(qualified_archive_data_filename)[0]
                    if not os.path.exists(full_archive_data_subpath):
                        os.makedirs(full_archive_data_subpath)

                    copyfile(qualified_data_filename, qualified_archive_data_filename)

        else:
            logger.warning("Product %s has no 'get_all_filenames' method.",qualified_filename)

    except Exception as e:
        logger.warning("Failsafe exception block triggered when trying to save statistics product in archive. " +
<<<<<<< HEAD
                       "Exception was: %s",str(e))
=======
                       "Exception was: " + str(e))
>>>>>>> 4f9d5c0c



def read_analysis_config(config_filename: str,
                         workdir: str=".",
                         cline_args: Dict[str, Any]=None,
                         defaults: Dict[str, Any]=None) -> Dict[str, Any]:
    """ Reads in a configuration file for the SHE Analysis pipeline to a dictionary. Note that all arguments will
        be read as strings.

        Parameters
        ----------
        config_filename : string
            The workspace-relative name of the config file.
        workdir : string
            The working directory.
        cline_args : Dict[str, Any]
            Dict of config keys giving values passed at the command line. If these aren't None, they will override
            values in the config file
        defaults : Dict[str, Any]
            Dict of default values to use if no value (or None) is supplied in the config and no value (or None) is
            supplied in the cline_args.
    """

    return read_config(config_filename=config_filename,
                       workdir=workdir,
                       config_keys=AnalysisConfigKeys,
                       cline_args=cline_args,
                       defaults=defaults)


def read_calibration_config(config_filename: str,
                            workdir: str=".",
                            cline_args: Dict[str, Any]=None,
                            defaults: Dict[str, Any]=None) -> Dict[str, Any]:
    """ Reads in a configuration file for the SHE Calibration pipeline to a dictionary. Note that all arguments will
        be read as strings.

        Parameters
        ----------
        config_filename : string
            The workspace-relative name of the config file.
        workdir : string
            The working directory.
        cline_args : Dict[str, Any]
            Dict of config keys giving values passed at the command line. If these aren't None, they will override
            values in the config file
        defaults : Dict[str, Any]
            Dict of default values to use if no value (or None) is supplied in the config and no value (or None) is
            supplied in the cline_args.
    """

    return read_config(config_filename=config_filename,
                       workdir=workdir,
                       config_keys=CalibrationConfigKeys,
                       cline_args=cline_args,
                       defaults=defaults)


def read_reconciliation_config(config_filename: str,
                               workdir: str=".",
                               cline_args: Dict[str, Any]=None,
                               defaults: Dict[str, Any]=None) -> Dict[str, Any]:
    """ Reads in a configuration file for the SHE Reconciliation pipeline to a dictionary. Note that all arguments will
        be read as strings.

        Parameters
        ----------
        config_filename : string
            The workspace-relative name of the config file.
        workdir : string
            The working directory.
        cline_args : Dict[str, Any]
            Dict of config keys giving values passed at the command line. If these aren't None, they will override
            values in the config file
        defaults : Dict[str, Any]
            Dict of default values to use if no value (or None) is supplied in the config and no value (or None) is
            supplied in the cline_args.
    """

    return read_config(config_filename=config_filename,
                       workdir=workdir,
                       config_keys=ReconciliationConfigKeys,
                       cline_args=cline_args,
                       defaults=defaults)


def read_config(config_filename: str,
                workdir: str=".",
                config_keys: Union[ConfigKeys, Tuple[ConfigKeys, ...]]=(AnalysisConfigKeys,
                                                                        ReconciliationConfigKeys,
                                                                        CalibrationConfigKeys),
                cline_args: Dict[str, Any]=None,
                defaults: Dict[str, Any]=None) -> Dict[str, Any]:
    """ Reads in a generic configuration file to a dictionary. Note that all arguments will be read as strings unless
        a cline_arg value is used.

        Parameters
        ----------
        config_filename : string
            The workspace-relative name of the config file.
        workdir : string
            The working directory.
        config_keys : enum or iterable of enums
            ConfigKeys enum or iterable of enums listing allowed keys
        cline_args : Dict[str, Any]
            Dict of config keys giving values passed at the command line. If these aren't None, they will override
            values in the config file
        defaults : Dict[str, Any]
            Dict of default values to use if no value (or None) is supplied in the config and no value (or None) is
            supplied in the cline_args.
    """

    # Use empty dicts for cline_args and defaults if None provided
    if cline_args is None:
        cline_args = {}
    if defaults is None:
        defaults = {}

    # Return None if input filename is None
    if is_any_type_of_none(config_filename):
        return _make_config_from_cline_args_and_defaults(config_keys=config_keys,
                                                         cline_args=cline_args,
                                                         defaults=defaults,)

    # Silently coerce config_keys into iterable if just one enum is supplied
    try:
        if issubclass(config_keys, ConfigKeys):
            config_keys = (config_keys,)
    except TypeError:
        pass

    # Look in the workdir for the config filename if it isn't fully-qualified
    if not config_filename[0] == "/":
        qualified_config_filename = os.path.join(workdir, config_filename)
    else:
        qualified_config_filename = config_filename

    try:

        filelist = read_listfile(qualified_config_filename)

        # If we get here, it is a listfile. If no files in it, return an empty dict. If one, return that.
        # If more than one,raise an exception
        if len(filelist) == 0:
            return _make_config_from_cline_args_and_defaults(config_keys=config_keys,
                                                             cline_args=cline_args,
                                                             defaults=defaults,)
        if len(filelist) == 1:
            return _read_config_product(config_filename=filelist[0],
                                        workdir=workdir,
                                        config_keys=config_keys,
                                        cline_args=cline_args,
                                        defaults=defaults)
<<<<<<< HEAD

        raise ValueError("File " + qualified_config_filename + " is a listfile with more than one file listed, and " +
=======
        else:
            raise ValueError("File " + qualified_config_filename + " is a listfile with more than one file listed, and " +
>>>>>>> 4f9d5c0c
                             "is an invalid input to read_config.")

    except (json.decoder.JSONDecodeError, UnicodeDecodeError):

        # This isn't a listfile, so try to open and return it
        return _read_config_product(config_filename=config_filename,
                                    workdir=workdir,
                                    config_keys=config_keys,
                                    cline_args=cline_args,
                                    defaults=defaults)


def _read_config_product(config_filename: str,
                         workdir: str,
                         config_keys: Tuple[ConfigKeys, ...],
                         cline_args: Dict[str, Any],
                         defaults: Dict[str, Any]) -> Dict[str, Any]:
    """Reads in a configuration data product.
    """

    # Try to read in as a data product
    try:
        p = read_xml_product(config_filename, workdir)

        config_data_filename = p.get_data_filename()

        return _read_config_file(qualified_config_filename=find_file(config_data_filename, workdir),
                                 config_keys=config_keys,
                                 cline_args=cline_args,
                                 defaults=defaults)

    except (UnicodeDecodeError, SAXParseException, UnpicklingError):

        # Try to read it as a plain text file
        return _read_config_file(qualified_config_filename=find_file(config_filename, workdir),
                                 config_keys=config_keys,
                                 cline_args=cline_args,
                                 defaults=defaults)


def _read_config_file(qualified_config_filename: str,
                      config_keys: Tuple[ConfigKeys, ...],
                      cline_args: Dict[str, Any],
                      defaults: Dict[str, Any]) -> Dict[str, Any]:
    """Reads in a configuration text file.
    """

    config_dict = _make_config_from_defaults(config_keys=config_keys,
                                             defaults=defaults)

    with open(qualified_config_filename, 'r') as config_file:

        # Read in the file, except for comment lines
        for config_line in config_file:

            stripped_line = config_line.strip()

            # Ignore comment or empty lines
            if config_line[0] == '#' or len(stripped_line) == 0:
                continue

            # Ignore comment portion
            noncomment_line = config_line.split('#')[0]

            # Get the key and value from the line
            equal_split_line = noncomment_line.split('=')

            key = equal_split_line[0].strip()
            _check_key_is_valid(key, config_keys)

            # In case the value contains an = char
            value = noncomment_line.replace(equal_split_line[0] + '=', '').strip()

            # If the value is None or equivalent, don't set it (use the default)
            if not (is_any_type_of_none(value) and key in defaults):
                config_dict[key] = value

        # End for config_line in config_file:

    # End with open(qualified_config_filename, 'r') as config_file:

    # If we're provided with any cline-args, override values from the config with them
    for key in cline_args:
        _check_key_is_valid(key, config_keys)
        value = cline_args[key]

        # Don't overwrite if we're given None
        if is_any_type_of_none(value):
            continue

        config_dict[key] = cline_args[key]

    return config_dict


def _make_config_from_defaults(config_keys: Tuple[ConfigKeys, ...],
                               defaults: Dict[str, Any]) -> Dict[str, Any]:
    """ Make a pipeline config dict from just the defaults.
    """

    config_dict = {}

    for key in defaults:
        _check_key_is_valid(key, config_keys)
        config_dict[key] = defaults[key]

    return config_dict


def _make_config_from_cline_args_and_defaults(config_keys: Tuple[ConfigKeys, ...],
                                              cline_args: Dict[str, Any],
                                              defaults: Dict[str, Any]) -> Dict[str, Any]:
    """ Make a pipeline config dict from the cline-args and defaults, preferring
        the cline-args if they're available.
    """

    config_dict = _make_config_from_defaults(config_keys=config_keys,
                                             defaults=defaults)

    for key in cline_args:
        if cline_args[key] is None:
            continue
        _check_key_is_valid(key, config_keys)
        config_dict[key] = cline_args[key]

    return config_dict


def _check_key_is_valid(key: str,
                        config_keys: Tuple[ConfigKeys, ...]):
    """Checks if a pipeline config key is valid by searching for it in the provided config keys Enums.
    """

    allowed = False
    for config_key_enum in config_keys:
        if config_key_enum.is_allowed_value(key):
            allowed = True
            break

    if not allowed:
        err_string = ("Invalid pipeline config key found: " +
                      key + ". Allowed keys are: ")
        for config_key_enum in config_keys:
            for allowed_key in config_key_enum:
                err_string += "\n  " + allowed_key.value
        raise ValueError(err_string)

    return True


def write_analysis_config(config_dict: Dict[str, Any],
                          config_filename: str,
                          workdir: str=".",):
    """ Writes a dictionary to an Analysis configuration file.

        Parameters
        ----------
        config_dict : Dict[str, Any]
            The config dictionary to write out.
        config_filename : str
            The desired workspace-relative name of the config file.
        workdir : str
            The working directory.
    """

    return write_config(config_dict=config_dict,
                        config_filename=config_filename,
                        workdir=workdir,
                        config_keys=AnalysisConfigKeys)


def write_reconciliation_config(config_dict: Dict[str, Any],
                                config_filename: str,
                                workdir: str=".",):
    """ Writes a dictionary to an Reconciliation configuration file.

        Parameters
        ----------
        config_dict : Dict[str, Any]
            The config dictionary to write out.
        config_filename : str
            The desired workspace-relative name of the config file.
        workdir : str
            The working directory.
    """

    return write_config(config_dict=config_dict,
                        config_filename=config_filename,
                        workdir=workdir,
                        config_keys=ReconciliationConfigKeys)


def write_calibration_config(config_dict: Dict[str, Any],
                             config_filename: str,
                             workdir: str=".",):
    """ Writes a dictionary to an Calibration configuration file.

        Parameters
        ----------
        config_dict : Dict[str, Any]
            The config dictionary to write out.
        config_filename : str
            The desired workspace-relative name of the config file.
        workdir : str
            The working directory.
    """

    return write_config(config_dict=config_dict,
                        config_filename=config_filename,
                        workdir=workdir,
                        config_keys=CalibrationConfigKeys)


def write_config(config_dict: Dict[str, Any],
                 config_filename: str,
                 workdir: str=".",
                 config_keys: ConfigKeys=AnalysisConfigKeys,):
    """ Writes a dictionary to a configuration file.

        Parameters
        ----------
        config_dict : Dict[str, Any]
            The config dictionary to write out.
        config_filename : str
            The desired workspace-relative name of the config file.
        workdir : str
            The working directory.
        config_keys : ConfigKeys
            ConfigKeys Enum listing allowed keys
    """

    # Silently return if dict and filename are None
    if config_dict is None and config_filename is None:
        return

    qualified_config_filename = os.path.join(workdir, config_filename)

    if os.path.exists(qualified_config_filename):
        os.remove(qualified_config_filename)

    with open(qualified_config_filename, 'w') as config_file:

        # Write out each entry in a line
        for key in config_dict:
            _check_key_is_valid(key, (config_keys,))
            config_file.write(str(key) + " = " + str(config_dict[key]) + "\n")

    return


def get_conditional_product(filename: str,
                            workdir: str="."):
    """ Returns None in all cases where a data product isn't provided, otherwise read and return the data
        product.
    """

    # First check for None
    if filename is None or filename == "None" or filename == "":
        return None

    # Find the file, and check if it's a listfile
    qualified_filename = find_file(filename, workdir)

    try:

        filelist = read_listfile(qualified_filename)

        # If we get here, it is a listfile. If no files in it, return None. If one, return that. If more than one,
        # raise an exception
        if len(filelist) == 0:
            return None
        if len(filelist) == 1:
            return read_xml_product(filelist[0], workdir)
<<<<<<< HEAD

        raise ValueError("File " + qualified_filename + " is a listfile with more than one file listed, and " +
=======
        else:
            raise ValueError("File " + qualified_filename + " is a listfile with more than one file listed, and " +
>>>>>>> 4f9d5c0c
                             "is an invalid input to get_conditional_product.")

    except (json.decoder.JSONDecodeError, UnicodeDecodeError):

        # This isn't a listfile, so try to open and return it
        return read_xml_product(qualified_filename, workdir)<|MERGE_RESOLUTION|>--- conflicted
+++ resolved
@@ -284,11 +284,7 @@
 
     except Exception as e:
         logger.warning("Failsafe exception block triggered when trying to save statistics product in archive. " +
-<<<<<<< HEAD
                        "Exception was: %s",str(e))
-=======
-                       "Exception was: " + str(e))
->>>>>>> 4f9d5c0c
 
 
 
@@ -443,13 +439,8 @@
                                         config_keys=config_keys,
                                         cline_args=cline_args,
                                         defaults=defaults)
-<<<<<<< HEAD
 
         raise ValueError("File " + qualified_config_filename + " is a listfile with more than one file listed, and " +
-=======
-        else:
-            raise ValueError("File " + qualified_config_filename + " is a listfile with more than one file listed, and " +
->>>>>>> 4f9d5c0c
                              "is an invalid input to read_config.")
 
     except (json.decoder.JSONDecodeError, UnicodeDecodeError):
@@ -723,13 +714,8 @@
             return None
         if len(filelist) == 1:
             return read_xml_product(filelist[0], workdir)
-<<<<<<< HEAD
 
         raise ValueError("File " + qualified_filename + " is a listfile with more than one file listed, and " +
-=======
-        else:
-            raise ValueError("File " + qualified_filename + " is a listfile with more than one file listed, and " +
->>>>>>> 4f9d5c0c
                              "is an invalid input to get_conditional_product.")
 
     except (json.decoder.JSONDecodeError, UnicodeDecodeError):
