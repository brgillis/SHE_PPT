--- conflicted
+++ resolved
@@ -5,7 +5,7 @@
     Misc. utility functions for the pipeline.
 """
 
-__updated__ = "2021-01-08"
+__updated__ = "2021-01-11"
 
 # Copyright (C) 2012-2020 Euclid Science Ground Segment
 #
@@ -20,11 +20,6 @@
 # You should have received a copy of the GNU Lesser General Public License along with this library; if not, write to
 # the Free Software Foundation, Inc., 51 Franklin Street, Fifth Floor, Boston, MA 02110-1301 USA
 
-<<<<<<< HEAD
-__updated__ = "2021-01-11"
-
-=======
->>>>>>> df073ddd
 from enum import Enum
 import json.decoder
 import os
